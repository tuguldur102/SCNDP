{
 "cells": [
  {
   "cell_type": "code",
   "execution_count": 2,
   "id": "ee59a00f",
   "metadata": {},
<<<<<<< HEAD
   "outputs": [],
=======
   "outputs": [
    {
     "name": "stderr",
     "output_type": "stream",
     "text": [
      "c:\\Users\\btugu\\Documents\\develop\\research\\Lib\\site-packages\\torch_geometric\\typing.py:68: UserWarning: An issue occurred while importing 'pyg-lib'. Disabling its usage. Stacktrace: Could not find module 'C:\\Users\\btugu\\Documents\\develop\\research\\Lib\\site-packages\\libpyg.pyd' (or one of its dependencies). Try using the full path with constructor syntax.\n",
      "  warnings.warn(f\"An issue occurred while importing 'pyg-lib'. \"\n",
      "c:\\Users\\btugu\\Documents\\develop\\research\\Lib\\site-packages\\torch_geometric\\typing.py:86: UserWarning: An issue occurred while importing 'torch-scatter'. Disabling its usage. Stacktrace: Could not find module 'C:\\Users\\btugu\\Documents\\develop\\research\\Lib\\site-packages\\torch_scatter\\_scatter_cuda.pyd' (or one of its dependencies). Try using the full path with constructor syntax.\n",
      "  warnings.warn(f\"An issue occurred while importing 'torch-scatter'. \"\n",
      "c:\\Users\\btugu\\Documents\\develop\\research\\Lib\\site-packages\\torch_geometric\\typing.py:97: UserWarning: An issue occurred while importing 'torch-cluster'. Disabling its usage. Stacktrace: Could not find module 'C:\\Users\\btugu\\Documents\\develop\\research\\Lib\\site-packages\\torch_cluster\\_grid_cuda.pyd' (or one of its dependencies). Try using the full path with constructor syntax.\n",
      "  warnings.warn(f\"An issue occurred while importing 'torch-cluster'. \"\n",
      "c:\\Users\\btugu\\Documents\\develop\\research\\Lib\\site-packages\\torch_geometric\\typing.py:113: UserWarning: An issue occurred while importing 'torch-spline-conv'. Disabling its usage. Stacktrace: Could not find module 'C:\\Users\\btugu\\Documents\\develop\\research\\Lib\\site-packages\\torch_spline_conv\\_basis_cuda.pyd' (or one of its dependencies). Try using the full path with constructor syntax.\n",
      "  warnings.warn(\n",
      "c:\\Users\\btugu\\Documents\\develop\\research\\Lib\\site-packages\\torch_geometric\\typing.py:124: UserWarning: An issue occurred while importing 'torch-sparse'. Disabling its usage. Stacktrace: Could not find module 'C:\\Users\\btugu\\Documents\\develop\\research\\Lib\\site-packages\\torch_sparse\\_convert_cuda.pyd' (or one of its dependencies). Try using the full path with constructor syntax.\n",
      "  warnings.warn(f\"An issue occurred while importing 'torch-sparse'. \"\n"
     ]
    }
   ],
>>>>>>> 4ae51a17
   "source": [
    "import os\n",
    "import random\n",
    "import pickle\n",
    "from joblib import Parallel, delayed\n",
    "import glob\n",
    "import torch\n",
    "import networkx as nx\n",
    "\n",
    "# === Standard Library ===\n",
    "import math\n",
    "import random\n",
    "import time\n",
    "import heapq\n",
    "import itertools\n",
    "from collections import defaultdict, deque\n",
    "from itertools import combinations\n",
    "from typing import Any, Tuple, Dict, List, Set, Sequence, Union\n",
    "\n",
    "# === Third-Party Libraries ===\n",
    "\n",
    "# --- Scientific Computing ---\n",
    "import numpy as np\n",
    "import pandas as pd\n",
    "import scipy.sparse as sp\n",
    "from scipy.sparse    import coo_matrix\n",
    "from scipy.optimize import linprog\n",
    "\n",
    "# --- Plotting ---\n",
    "import matplotlib.pyplot as plt\n",
    "\n",
    "# --- Parallel Processing ---\n",
    "from joblib import Parallel, delayed\n",
    "from tqdm import tqdm\n",
    "\n",
    "# --- Graph Processing ---\n",
    "import networkx as nx\n",
    "\n",
    "# --- JIT Compilation ---\n",
    "from numba import njit, prange\n",
    "\n",
    "from torch_geometric.loader import NeighborLoader\n",
    "from torch_geometric.utils import from_networkx\n",
    "from torch_geometric.nn import SAGEConv\n",
    "\n",
    "\n",
    "# --- Model definition ---\n",
    "import torch.nn as nn\n",
    "import torch.nn.functional as F\n"
   ]
  },
  {
   "cell_type": "markdown",
<<<<<<< HEAD
   "id": "049f7f2b",
   "metadata": {},
   "source": [
    "# 1. Dataset generation"
   ]
  },
  {
   "cell_type": "code",
   "execution_count": 2,
   "id": "182f32d8",
   "metadata": {},
   "outputs": [],
   "source": [
    "structural_params = {\n",
    "    'ER': {'p': [0.0443, 0.0667]},\n",
    "    'BA': {'m': [2, 3]},\n",
    "    'SW': {'beta': [4, 5]}\n",
    "}\n",
    "train_sizes   = [20, 50, 80]\n",
    "test_sizes    = [100, 200, 300, 500]\n",
    "reliability_p = [i/10 for i in range(1, 11)]  # 0.1, 0.2, ..., 1.0\n",
    "val_reliability_p = [0.15, 0.35, 0.55, 0.75, 0.95]  # for validation set\n",
    "\n",
    "n_train     = 3\n",
    "n_val       = 6\n",
    "n_test100   = 3\n",
    "n_test_large = 2\n",
    "\n",
    "base_dir     = 'data'\n",
    "graphs_dir   = os.path.join(base_dir, 'graphs')\n",
    "labels_dir   = os.path.join(base_dir, 'labels')"
   ]
  },
  {
   "cell_type": "code",
   "execution_count": 3,
   "id": "7fcb37f1",
   "metadata": {},
   "outputs": [],
   "source": [
    "def make_split_dirs():\n",
    "    for split in ['train', 'val', 'test100', 'test_large']:\n",
    "        os.makedirs(os.path.join(graphs_dir, split), exist_ok=True)\n",
    "        os.makedirs(os.path.join(labels_dir, split), exist_ok=True)\n",
    "\n",
    "make_split_dirs()"
   ]
  },
  {
   "cell_type": "code",
   "execution_count": 4,
   "id": "5ca1b4ec",
   "metadata": {},
   "outputs": [],
   "source": [
    "# --- Graph generation ---\n",
    "def gen_graph(topo, size, s_param, rel_p, seed):\n",
    "    random.seed(seed)\n",
    "    if topo == 'ER':\n",
    "        G = nx.erdos_renyi_graph(size, s_param, seed=seed)\n",
    "    elif topo == 'BA':\n",
    "        G = nx.barabasi_albert_graph(size, int(s_param), seed=seed)\n",
    "    elif topo == 'SW':\n",
    "        G = nx.watts_strogatz_graph(size, k=4, p=s_param, seed=seed)\n",
    "    nx.set_edge_attributes(G, rel_p, 'p')\n",
    "    # for u, v in G.edges():\n",
    "    #     G[u][v]['p'] = rel_p\n",
    "\n",
    "    return G"
   ]
  },
  {
   "cell_type": "code",
   "execution_count": 5,
   "id": "778fd26d",
   "metadata": {},
   "outputs": [],
   "source": [
    "def save_graph(G, meta, idx, split):\n",
    "    # save into corresponding split subfolder\n",
    "    fname = f\"{meta['topo']}_sz{meta['size']}_sp{meta['s_param']}_rp{meta['rel_p']}_{split}_{idx}.pkl\"\n",
    "    path = os.path.join(graphs_dir, split, fname)\n",
    "    # ensure the directory exists\n",
    "    dirpath = os.path.dirname(path)\n",
    "    os.makedirs(dirpath, exist_ok=True)\n",
    "    # if a directory with the same name exists, this will fail; remove or rename it first\n",
    "    with open(path, 'wb') as f:\n",
    "        pickle.dump({'graph': G, 'meta': meta}, f)"
   ]
  },
  {
   "cell_type": "code",
   "execution_count": 6,
   "id": "56d76874",
   "metadata": {},
   "outputs": [],
   "source": [
    "def generate_split(split, sizes, n_graphs, reliability_p):\n",
    "    for topo, params in structural_params.items():\n",
    "        key = list(params.keys())[0]\n",
    "\n",
    "        for s_param in params[key]:\n",
    "            for size in sizes:\n",
    "                for rel_p in reliability_p:\n",
    "                    for i in range(n_graphs):\n",
    "\n",
    "                        seed = hash((topo, s_param, size, rel_p, split, i)) & 0xffffffff\n",
    "                        G = gen_graph(topo, size, s_param, rel_p, seed)\n",
    "                        meta = {'topo': topo, 'size': size, 's_param': s_param, 'rel_p': rel_p}\n",
    "                        save_graph(G, meta, i, split)\n"
   ]
  },
  {
   "cell_type": "code",
   "execution_count": 66,
   "id": "2bd1f231",
=======
   "id": "8e612d27",
>>>>>>> 4ae51a17
   "metadata": {},
   "source": [
    "# 0. EPC mc deleted"
   ]
  },
  {
   "cell_type": "code",
<<<<<<< HEAD
   "execution_count": 7,
   "id": "c2672607",
=======
   "execution_count": 3,
   "id": "d829646b",
>>>>>>> 4ae51a17
   "metadata": {},
   "outputs": [],
   "source": [
    "def nx_to_csr(G: nx.Graph) -> Tuple[List[int], Dict[int, int], np.ndarray, np.ndarray, np.ndarray]:\n",
    "     \"\"\"Convert an undirected NetworkX graph (edge attr `'p'`) to CSR arrays.\"\"\"\n",
    "     nodes: List[int] = list(G.nodes())\n",
    "     idx_of: Dict[int, int] = {u: i for i, u in enumerate(nodes)}\n",
    "\n",
    "     indptr: List[int] = [0]\n",
    "     indices: List[int] = []\n",
    "     probs: List[float] = []\n",
    "\n",
    "     for u in nodes:\n",
    "         for v in G.neighbors(u):\n",
    "             indices.append(idx_of[v])\n",
    "             probs.append(G.edges[u, v]['p'])\n",
    "         indptr.append(len(indices))\n",
    "\n",
    "     return (\n",
    "         nodes,\n",
    "         idx_of,\n",
    "         np.asarray(indptr, dtype=np.int32),\n",
    "         np.asarray(indices, dtype=np.int32),\n",
    "         np.asarray(probs, dtype=np.float32),\n",
    "     )\n",
    "\n",
    "@njit(inline=\"always\")\n",
    "def _bfs_component_size(start: int,\n",
    "                    indptr: np.ndarray,\n",
    "                    indices: np.ndarray,\n",
    "                    probs: np.ndarray,\n",
    "                    deleted: np.ndarray) -> int:\n",
    "    \"\"\"Return |C_u|−1 for **one** random realisation (stack BFS).\"\"\"\n",
    "    n = deleted.size\n",
    "    stack = np.empty(n, dtype=np.int32)\n",
    "    visited = np.zeros(n, dtype=np.uint8)\n",
    "\n",
    "    size = 1\n",
    "    top = 0\n",
    "    stack[top] = start\n",
    "    top += 1\n",
    "    visited[start] = 1\n",
    "\n",
    "    while top:\n",
    "        top -= 1\n",
    "        v = stack[top]\n",
    "        for eid in range(indptr[v], indptr[v + 1]):\n",
    "            w = indices[eid]\n",
    "            if deleted[w]:\n",
    "                continue\n",
    "            if np.random.random() >= probs[eid]:\n",
    "                continue\n",
    "            if visited[w]:\n",
    "                continue\n",
    "            visited[w] = 1\n",
    "            stack[top] = w\n",
    "            top += 1\n",
    "            size += 1\n",
    "    return size - 1\n",
    "\n",
    "@njit(parallel=True)\n",
    "def epc_mc(indptr: np.ndarray,\n",
    "            indices: np.ndarray,\n",
    "            probs: np.ndarray,\n",
    "            deleted: np.ndarray,\n",
    "            num_samples: int) -> float:\n",
    "    \"\"\"Monte‑Carlo estimator of **expected pairwise connectivity** (EPC).\"\"\"\n",
    "    surv = np.where(~deleted)[0]\n",
    "    m = surv.size\n",
    "    if m < 2:\n",
    "        return 0.0\n",
    "\n",
    "    acc = 0.0\n",
    "    for _ in prange(num_samples):\n",
    "        u = surv[np.random.randint(m)]\n",
    "        acc += _bfs_component_size(u, indptr, indices, probs, deleted)\n",
    "\n",
    "    return (m * acc) / (2.0 * num_samples)\n",
    "\n",
    "def epc_mc_deleted(\n",
    "  G: nx.Graph,\n",
    "  S: set,\n",
    "  num_samples: int = 100_000,\n",
    ") -> float:\n",
    "  # build csr once\n",
    "  nodes, idx_of, indptr, indices, probs = nx_to_csr(G)\n",
    "  n = len(nodes)\n",
    "\n",
    "  # turn python set S into a mask (node-IDs to delete)\n",
    "  deleted = np.zeros(n, dtype=np.bool_)\n",
    "  for u in S:\n",
    "    deleted[idx_of[u]] = True\n",
    "\n",
    "  epc = epc_mc(indptr, indices, probs, deleted, num_samples)\n",
    "\n",
    "  return epc"
   ]
  },
  {
   "cell_type": "markdown",
   "id": "3bb87ba0",
   "metadata": {},
   "source": [
    "## REGA"
   ]
  },
  {
   "cell_type": "code",
<<<<<<< HEAD
   "execution_count": 47,
   "id": "1d94bb9a",
   "metadata": {},
   "outputs": [],
   "source": [
    "def greedy_cndp_epc_celf(\n",
    "    G: nx.Graph,\n",
    "    K: int,\n",
    "    *,\n",
    "    num_samples: int = 20_000,\n",
    "    reuse_csr: Tuple = None,\n",
    "    return_trace: bool = False,\n",
    ") -> Union[Set[int], Tuple[Set[int], List[float]]]:\n",
    "    \"\"\"Select **K** nodes that minimise EPC using CELF & Numba.\n",
    "\n",
    "    Parameters\n",
    "    ----------\n",
    "    return_trace : bool, default *False*\n",
    "        If *True*, also return a list `[σ(S₁), σ(S₂), …]` where `S_i` is the\n",
    "        prefix after deleting *i* nodes.  Useful for plots.\n",
    "    \"\"\"\n",
    "\n",
    "    # CSR cache --------------------------------------------------------\n",
    "    if reuse_csr is None:\n",
    "        nodes, idx_of, indptr, indices, probs = nx_to_csr(G)\n",
    "    else:\n",
    "        nodes, idx_of, indptr, indices, probs = reuse_csr\n",
    "    n = len(nodes)\n",
    "\n",
    "    deleted = np.zeros(n, dtype=np.bool_)\n",
    "    current_sigma = epc_mc(indptr, indices, probs, deleted, num_samples)\n",
    "\n",
    "    pq: List[Tuple[float, int, int]] = []  # (-gain, v, last_round)\n",
    "    gains = np.empty(n, dtype=np.float32)\n",
    "\n",
    "    for v in range(n):\n",
    "        deleted[v] = True\n",
    "        gains[v] = current_sigma - epc_mc(indptr, indices, probs, deleted, num_samples)\n",
    "        deleted[v] = False\n",
    "        heapq.heappush(pq, (-gains[v], v, 0))\n",
    "\n",
    "    S: Set[int] = set()\n",
    "    trace: List[float] = []\n",
    "    round_ = 0\n",
    "\n",
    "    trace.append(current_sigma)\n",
    "\n",
    "    while len(S) < K and pq:\n",
    "        neg_gain, v, last = heapq.heappop(pq)\n",
    "        if last == round_:\n",
    "            # gain up‑to‑date → accept\n",
    "            S.add(nodes[v])\n",
    "            deleted[v] = True\n",
    "            current_sigma += neg_gain  # add neg (= subtract gain)\n",
    "            round_ += 1\n",
    "            if return_trace:\n",
    "                trace.append(current_sigma)\n",
    "        else:\n",
    "            # recompute gain lazily\n",
    "            deleted[v] = True\n",
    "            new_gain = current_sigma - epc_mc(indptr, indices, probs, deleted, num_samples)\n",
    "            deleted[v] = False\n",
    "            heapq.heappush(pq, (-new_gain, v, round_))\n",
    "\n",
    "    return (S, trace) if return_trace else S"
   ]
  },
  {
   "cell_type": "code",
   "execution_count": 8,
   "id": "0d75e883",
=======
   "execution_count": 41,
   "id": "68d0192b",
>>>>>>> 4ae51a17
   "metadata": {},
   "outputs": [],
   "source": [
    "def solve_lp_reaga_sparse(G: nx.Graph, pre_fixed: set, k: int):\n",
    "    V = list(G.nodes())\n",
    "    n = len(V)\n",
    "\n",
    "    # variables: s_i  (i = 0…n-1)      x_ij (j = 0…m2-1)\n",
    "    Pairs = [tuple(sorted(e)) for e in combinations(V, 2)]\n",
    "    m2    = len(Pairs)\n",
    "    Nvar  = n + m2\n",
    "    s_idx = {v: i         for i, v in enumerate(V)}\n",
    "    x_idx = {e: n + j     for j, e in enumerate(Pairs)}\n",
    "\n",
    "    \n",
    "    rows, cols, data = [], [], []\n",
    "    rhs              = []\n",
    "\n",
    "    def add_coef(r, c, val):\n",
    "        rows.append(r); cols.append(c); data.append(val)\n",
    "\n",
    "    r = 0 \n",
    "\n",
    "    # budget \n",
    "    for i in range(n):\n",
    "        add_coef(r, i, 1.0)\n",
    "    rhs.append(k); r += 1\n",
    "\n",
    "    # edge upper bounds  x_uv − s_u − s_v ≤ 1 − p_uv\n",
    "    for (u, v) in G.edges():\n",
    "        u, v   = sorted((u, v))\n",
    "        puv    = G.edges[u, v]['p']\n",
    "        add_coef(r, x_idx[(u, v)],  1.0)\n",
    "        add_coef(r, s_idx[u],      -1.0)\n",
    "        add_coef(r, s_idx[v],      -1.0)\n",
    "        rhs.append(1 - puv); r += 1\n",
    "\n",
    "    # triangle cuts for each real edge (i,j) and every\n",
    "    for (i, j) in G.edges():\n",
    "        i, j = sorted((i, j))\n",
    "        for k_ in V:\n",
    "            if k_ == i or k_ == j:\n",
    "                continue\n",
    "            add_coef(r, x_idx[tuple(sorted((i, k_)))],  1.0)  \n",
    "            add_coef(r, x_idx[(i, j)]               , -1.0)  \n",
    "            add_coef(r, x_idx[tuple(sorted((j, k_)))], -1.0)   \n",
    "            rhs.append(0.0); r += 1\n",
    "\n",
    "    n_rows = r\n",
    "    A_ub   = coo_matrix((data, (rows, cols)), shape=(n_rows, Nvar)).tocsr()\n",
    "    b_ub   = np.asarray(rhs)\n",
    "\n",
    "    # bounds \n",
    "    bounds = [(0.0, 1.0)] * Nvar\n",
    "    for v in pre_fixed:\n",
    "        bounds[s_idx[v]] = (1.0, 1.0)\n",
    "\n",
    "    #  objective \n",
    "    c = np.zeros(Nvar)\n",
    "    for e in Pairs:\n",
    "        c[x_idx[e]] = -1.0\n",
    "\n",
    "    # \n",
    "    res = linprog(c, A_ub=A_ub, b_ub=b_ub,\n",
    "                  bounds=bounds, method=\"highs\")\n",
    "    if not res.success:\n",
    "        raise RuntimeError(\"LP infeasible: \" + res.message)\n",
    "\n",
    "    #\n",
    "    s_vals = {v: res.x[s_idx[v]] for v in V}\n",
    "    x_sum  = res.x[n:].sum()\n",
    "    obj    = len(Pairs) - x_sum\n",
    "    return s_vals, obj\n",
    "\n",
    "def local_search_(\n",
    "  G: nx.Graph,\n",
    "  S_init: set,\n",
    "  num_samples: int = 10_000\n",
    "):\n",
    "  \"\"\"1-swap local search\"\"\"\n",
    "\n",
    "  S = S_init.copy()\n",
    "  nodes_not_in_set = set(G.nodes()) - S\n",
    "\n",
    "  current_epc = epc_mc_deleted(G, S, num_samples)\n",
    "\n",
    "  improved = True\n",
    "  while improved:\n",
    "    improved = False\n",
    "    best_swap = None\n",
    "\n",
    "    for u in list(S):\n",
    "      for v in nodes_not_in_set:        \n",
    "        \n",
    "        D_new = (S - {u}) | {v}\n",
    "\n",
    "        temp_epc = epc_mc_deleted(G, D_new, num_samples)\n",
    "\n",
    "        if temp_epc < current_epc:\n",
    "            current_epc = temp_epc\n",
    "            best_swap = (u, v)\n",
    "            improved = True\n",
    "\n",
    "    if improved and best_swap:\n",
    "      u, v = best_swap\n",
    "\n",
    "      S.remove(u)\n",
    "      S.add(v)\n",
    "      nodes_not_in_set.remove(v)\n",
    "      nodes_not_in_set.add(u)\n",
    "  \n",
    "  return S\n",
    "\n",
    "def rega(G: nx.Graph,\n",
    "        k: int,\n",
    "        num_samples: int = 100_000,\n",
    "        max_iter: int = 1,\n",
    "        # epsilon: float = None,\n",
    "        # delta: float = None,\n",
    "        use_tqdm: bool = False):\n",
    "    \"\"\"\n",
    "    Full REGA pipeline: LP‐rounding + CSP‐refined local swaps.\n",
    "    \"\"\"\n",
    "\n",
    "    csr = nx_to_csr(G)\n",
    "\n",
    "    # iterative rounding\n",
    "    D = set()\n",
    "    for _ in range(k):\n",
    "      # s_vals, _ = solve_lp_(G, pre_fixed=D, k=k)\n",
    "      s_vals, _ = solve_lp_reaga_sparse(G, pre_fixed=D, k=k)\n",
    "\n",
    "      # pick the fractional s_i largest among V\\D\n",
    "      u = max((v for v in G.nodes() if v not in D),\n",
    "              key=lambda v: s_vals[v])\n",
    "      D.add(u)\n",
    "\n",
    "    # local‐swap refinement\n",
    "\n",
    "    S_opt = local_search_(G, D, num_samples)\n",
    "    \n",
    "    # S_opt = local_search_(G, greedy_es_S, num_samples)\n",
    "\n",
    "    # S_opt = local_search_swap(\n",
    "    #   D, csr=csr, num_samples=num_samples, max_iter=max_iter)\n",
    "    \n",
    "    # improved = True\n",
    "    \n",
    "    # while improved:\n",
    "\n",
    "    #     improved = False\n",
    "    #     best_epc = current_epc\n",
    "    #     best_swap = None\n",
    "\n",
    "    #     for u in list(D):\n",
    "    #         for v in G.nodes():\n",
    "\n",
    "    #             if v in D: \n",
    "    #                 continue\n",
    "\n",
    "    #             D_new = (D - {u}) | {v}\n",
    "\n",
    "    #             epc_val = epc_func(G, D_new,\n",
    "    #                                num_samples=num_samples,\n",
    "    #                             #    epsilon=epsilon,\n",
    "    #                             #    delta=delta,\n",
    "    #                             #    use_tqdm=use_tqdm\n",
    "    #                                )\n",
    "                \n",
    "    #             if epc_val < best_epc:\n",
    "    #                 best_epc = epc_val\n",
    "    #                 best_swap = (u, v)\n",
    "\n",
    "    #     if best_swap is not None:\n",
    "\n",
    "    #         u, v = best_swap\n",
    "    #         D.remove(u)\n",
    "    #         D.add(v)\n",
    "    #         current_epc = best_epc\n",
    "    #         improved = True\n",
    "\n",
    "    return S_opt"
   ]
  },
  {
   "cell_type": "markdown",
   "id": "049f7f2b",
   "metadata": {},
   "source": [
    "# 1. Dataset generation"
   ]
  },
  {
   "cell_type": "code",
   "execution_count": 2,
   "id": "182f32d8",
   "metadata": {},
   "outputs": [],
   "source": [
    "structural_params = {\n",
    "    'ER': {'p': [0.0443, 0.0667]},\n",
    "    'BA': {'m': [2, 3]},\n",
    "    'SW': {'beta': [4, 5]}\n",
    "}\n",
    "train_sizes   = [20, 50, 80]\n",
    "test_sizes    = [100, 200, 300, 500]\n",
    "reliability_p = [i/10 for i in range(1, 11)]  # 0.1, 0.2, ..., 1.0\n",
    "val_reliability_p = [0.15, 0.35, 0.55, 0.75, 0.95]  # for validation set\n",
    "\n",
    "n_train     = 3\n",
    "n_val       = 6\n",
    "n_test100   = 3\n",
    "n_test_large = 2\n",
    "\n",
    "base_dir     = 'data'\n",
    "graphs_dir   = os.path.join(base_dir, 'graphs')\n",
    "labels_dir   = os.path.join(base_dir, 'labels')"
   ]
  },
  {
   "cell_type": "code",
   "execution_count": 62,
   "id": "7fcb37f1",
   "metadata": {},
   "outputs": [],
   "source": [
    "def make_split_dirs():\n",
    "    for split in ['train', 'val', 'test100', 'test_large']:\n",
    "        os.makedirs(os.path.join(graphs_dir, split), exist_ok=True)\n",
    "        os.makedirs(os.path.join(labels_dir, split), exist_ok=True)\n",
    "\n",
    "make_split_dirs()"
   ]
  },
  {
   "cell_type": "code",
   "execution_count": 63,
   "id": "5ca1b4ec",
   "metadata": {},
   "outputs": [],
   "source": [
    "# --- Graph generation ---\n",
    "def gen_graph(topo, size, s_param, rel_p, seed):\n",
    "    random.seed(seed)\n",
    "    if topo == 'ER':\n",
    "        G = nx.erdos_renyi_graph(size, s_param, seed=seed)\n",
    "    elif topo == 'BA':\n",
    "        G = nx.barabasi_albert_graph(size, int(s_param), seed=seed)\n",
    "    elif topo == 'SW':\n",
    "        G = nx.watts_strogatz_graph(size, k=4, p=s_param, seed=seed)\n",
    "    nx.set_edge_attributes(G, rel_p, 'p')\n",
    "    # for u, v in G.edges():\n",
    "    #     G[u][v]['p'] = rel_p\n",
    "\n",
    "    return G"
   ]
  },
  {
   "cell_type": "code",
   "execution_count": 64,
   "id": "778fd26d",
   "metadata": {},
   "outputs": [],
   "source": [
    "def save_graph(G, meta, idx, split):\n",
    "    # save into corresponding split subfolder\n",
    "    fname = f\"{meta['topo']}_sz{meta['size']}_sp{meta['s_param']}_rp{meta['rel_p']}_{split}_{idx}.pkl\"\n",
    "    path = os.path.join(graphs_dir, split, fname)\n",
    "    # ensure the directory exists\n",
    "    dirpath = os.path.dirname(path)\n",
    "    os.makedirs(dirpath, exist_ok=True)\n",
    "    # if a directory with the same name exists, this will fail; remove or rename it first\n",
    "    with open(path, 'wb') as f:\n",
    "        pickle.dump({'graph': G, 'meta': meta}, f)"
   ]
  },
  {
   "cell_type": "code",
   "execution_count": 65,
   "id": "56d76874",
   "metadata": {},
   "outputs": [],
   "source": [
    "def generate_split(split, sizes, n_graphs, reliability_p):\n",
    "    for topo, params in structural_params.items():\n",
    "        key = list(params.keys())[0]\n",
    "\n",
    "        for s_param in params[key]:\n",
    "            for size in sizes:\n",
    "                for rel_p in reliability_p:\n",
    "                    for i in range(n_graphs):\n",
    "\n",
    "                        seed = hash((topo, s_param, size, rel_p, split, i)) & 0xffffffff\n",
    "                        G = gen_graph(topo, size, s_param, rel_p, seed)\n",
    "                        meta = {'topo': topo, 'size': size, 's_param': s_param, 'rel_p': rel_p}\n",
    "                        save_graph(G, meta, i, split)\n"
   ]
  },
  {
   "cell_type": "code",
   "execution_count": 66,
   "id": "2bd1f231",
   "metadata": {},
   "outputs": [],
   "source": [
    "# generate_split('train',      train_sizes,   n_train, reliability_p)\n",
    "# generate_split('val',        [100],         n_val, reliability_p=val_reliability_p)\n",
    "# generate_split('test100',    [100],         n_test100, reliability_p)\n",
    "generate_split('test_large', test_sizes[1:],n_test_large, reliability_p)"
   ]
  },
  {
   "cell_type": "code",
   "execution_count": null,
   "id": "c2672607",
   "metadata": {},
   "outputs": [],
   "source": []
  },
  {
   "cell_type": "code",
   "execution_count": null,
   "id": "09b18a4b",
   "metadata": {},
   "outputs": [],
   "source": [
    "# --- Label generation  ---\n",
    "def compute_labels(file_path, mc_samples=1_000):\n",
    "\n",
    "    data = pickle.load(open(file_path, 'rb'))\n",
    "    G_orig = data['graph']\n",
    "\n",
    "    base = epc_mc_deleted(G_orig, set(), num_samples=mc_samples)\n",
    "    \n",
    "    n = G_orig.number_of_nodes()\n",
    "    labels = torch.zeros(n)\n",
    "\n",
    "    for v in G_orig.nodes():\n",
    "        # print(v)\n",
    "        # print(type(set(v)))\n",
    "        drop = epc_mc_deleted(G_orig, {v}, num_samples=mc_samples)\n",
    "        labels[v] = base - drop\n",
    "        \n",
    "    # stabilise scale\n",
    "    labels = torch.log1p(labels.clamp(min=0))\n",
    "\n",
    "    # save labels\n",
    "    fname = os.path.basename(file_path).replace('.pkl', '_labels.pt')\n",
    "    split = os.path.basename(os.path.dirname(file_path))\n",
    "    save_path = os.path.join(labels_dir, split, fname)\n",
    "    torch.save(labels, save_path)"
   ]
  },
  {
   "cell_type": "code",
   "execution_count": 47,
   "id": "1d94bb9a",
   "metadata": {},
   "outputs": [],
   "source": [
    "def greedy_cndp_epc_celf(\n",
    "    G: nx.Graph,\n",
    "    K: int,\n",
    "    *,\n",
    "    num_samples: int = 20_000,\n",
    "    reuse_csr: Tuple = None,\n",
    "    return_trace: bool = False,\n",
    ") -> Union[Set[int], Tuple[Set[int], List[float]]]:\n",
    "    \"\"\"Select **K** nodes that minimise EPC using CELF & Numba.\n",
    "\n",
    "    Parameters\n",
    "    ----------\n",
    "    return_trace : bool, default *False*\n",
    "        If *True*, also return a list `[σ(S₁), σ(S₂), …]` where `S_i` is the\n",
    "        prefix after deleting *i* nodes.  Useful for plots.\n",
    "    \"\"\"\n",
    "\n",
    "    # CSR cache --------------------------------------------------------\n",
    "    if reuse_csr is None:\n",
    "        nodes, idx_of, indptr, indices, probs = nx_to_csr(G)\n",
    "    else:\n",
    "        nodes, idx_of, indptr, indices, probs = reuse_csr\n",
    "    n = len(nodes)\n",
    "\n",
    "    deleted = np.zeros(n, dtype=np.bool_)\n",
    "    current_sigma = epc_mc(indptr, indices, probs, deleted, num_samples)\n",
    "\n",
    "    pq: List[Tuple[float, int, int]] = []  # (-gain, v, last_round)\n",
    "    gains = np.empty(n, dtype=np.float32)\n",
    "\n",
    "    for v in range(n):\n",
    "        deleted[v] = True\n",
    "        gains[v] = current_sigma - epc_mc(indptr, indices, probs, deleted, num_samples)\n",
    "        deleted[v] = False\n",
    "        heapq.heappush(pq, (-gains[v], v, 0))\n",
    "\n",
    "    S: Set[int] = set()\n",
    "    trace: List[float] = []\n",
    "    round_ = 0\n",
    "\n",
    "    trace.append(current_sigma)\n",
    "\n",
    "    while len(S) < K and pq:\n",
    "        neg_gain, v, last = heapq.heappop(pq)\n",
    "        if last == round_:\n",
    "            # gain up‑to‑date → accept\n",
    "            S.add(nodes[v])\n",
    "            deleted[v] = True\n",
    "            current_sigma += neg_gain  # add neg (= subtract gain)\n",
    "            round_ += 1\n",
    "            if return_trace:\n",
    "                trace.append(current_sigma)\n",
    "        else:\n",
    "            # recompute gain lazily\n",
    "            deleted[v] = True\n",
    "            new_gain = current_sigma - epc_mc(indptr, indices, probs, deleted, num_samples)\n",
    "            deleted[v] = False\n",
    "            heapq.heappush(pq, (-new_gain, v, round_))\n",
    "\n",
    "    return (S, trace) if return_trace else S"
   ]
  },
  {
   "cell_type": "code",
<<<<<<< HEAD
   "execution_count": 9,
=======
   "execution_count": null,
   "id": "0d75e883",
   "metadata": {},
   "outputs": [],
   "source": []
  },
  {
   "cell_type": "code",
   "execution_count": 64,
>>>>>>> 4ae51a17
   "id": "143e92b2",
   "metadata": {},
   "outputs": [],
   "source": [
    "GRAPHS_ROOT  = \"/home/tuguldurb/Development/Research/SCNDP/src/SCNDP/src/extension/learning/notebooks/gnn/data/graphs\"     # expecting graphs/<split>/<type>/*.pkl\n",
    "LABELS_ROOT  = \"/home/tuguldurb/Development/Research/SCNDP/src/SCNDP/src/extension/learning/notebooks/gnn/data/rega_labels\"     # will mirror the same structure\n",
    "\n",
    "# ----- budget percentage -----\n",
    "ALPHA        = 0.10         # 10 % of nodes\n",
    "\n",
    "# ----- MC parameters -----\n",
    "MC_SAMPLES   = 10_000       # inside greedy\n",
    "MC_EPC_SAVE  = 20_000"
   ]
  },
  {
   "cell_type": "code",
   "execution_count": 10,
   "id": "8a30d665",
   "metadata": {},
   "outputs": [],
   "source": [
    "def build_and_save_label(pkl_path: str, alpha: float = ALPHA):\n",
    "    # --- load --------------------------------------------------------\n",
    "    with open(pkl_path, \"rb\") as f:\n",
    "        G = pickle.load(f)[\"graph\"]\n",
    "\n",
    "    N = G.number_of_nodes()\n",
    "    K = max(1, math.ceil(alpha * N))\n",
    "\n",
    "    # print(f\"K: {K}\")\n",
    "    \n",
    "    # --- greedy delete set ------------------------------------------\n",
    "    delete_set = rega(G, K, num_samples=MC_SAMPLES)\n",
    "\n",
    "    # --- binary mask -------------------------------------------------\n",
    "    mask = torch.zeros(N, dtype=torch.float32)\n",
    "    mask[list(delete_set)] = 1.0\n",
    "\n",
    "    # --- save --------------------------------------------------------\n",
    "    #  graphs/<split>/<type>/foo.pkl  ->  labels/<split>/<type>/foo_labels.pt\n",
    "    rel_dir   = os.path.relpath(os.path.dirname(pkl_path), GRAPHS_ROOT)\n",
    "    save_dir  = os.path.join(LABELS_ROOT, rel_dir)\n",
    "    os.makedirs(save_dir, exist_ok=True)\n",
    "\n",
    "    fname_out = os.path.basename(pkl_path).replace(\".pkl\", \"_labels.pt\")\n",
    "    torch.save(mask, os.path.join(save_dir, fname_out))"
   ]
  },
  {
   "cell_type": "code",
   "execution_count": 11,
   "id": "6191b44b",
   "metadata": {},
   "outputs": [
    {
     "name": "stderr",
     "output_type": "stream",
     "text": [
      "building greedy labels: 100%|██████████| 900/900 [3:19:13<00:00, 13.28s/it]   "
     ]
    },
    {
     "name": "stdout",
     "output_type": "stream",
     "text": [
      "✓ Finished.  All binary-mask labels written to /home/tuguldurb/Development/Research/SCNDP/src/SCNDP/src/extension/learning/notebooks/gnn/data/rega_labels\n"
     ]
    },
    {
     "name": "stderr",
     "output_type": "stream",
     "text": [
      "\n"
     ]
    }
   ],
   "source": [
    "# label_path = \"/home/tuguldurb/Development/Research/SCNDP/src/SCNDP/src/extension/learning/notebooks/gnn/data/graphs\"\n",
    "\n",
    "all_graphs = glob.glob(os.path.join(GRAPHS_ROOT, '*', '*.pkl'))\n",
    "\n",
    "for fp in tqdm(all_graphs, desc=\"building greedy labels\"):\n",
    "    build_and_save_label(fp, alpha=ALPHA)\n",
    "\n",
    "print(\"✓ Finished.  All binary-mask labels written to\", LABELS_ROOT)"
   ]
  },
  {
   "cell_type": "markdown",
   "id": "34e1945e",
   "metadata": {},
   "source": [
    "## Previous label generation code"
   ]
  },
  {
   "cell_type": "code",
   "execution_count": 63,
   "id": "2026b9b7",
   "metadata": {},
   "outputs": [
    {
     "name": "stderr",
     "output_type": "stream",
     "text": [
      "Computing labels:   0%|          | 0/1080 [00:00<?, ?it/s]\n"
     ]
    },
    {
     "ename": "NameError",
     "evalue": "name 'compute_labels' is not defined",
     "output_type": "error",
     "traceback": [
      "\u001b[0;31m---------------------------------------------------------------------------\u001b[0m",
      "\u001b[0;31mNameError\u001b[0m                                 Traceback (most recent call last)",
      "Cell \u001b[0;32mIn[63], line 6\u001b[0m\n\u001b[1;32m      3\u001b[0m all_graphs \u001b[38;5;241m=\u001b[39m glob\u001b[38;5;241m.\u001b[39mglob(os\u001b[38;5;241m.\u001b[39mpath\u001b[38;5;241m.\u001b[39mjoin(graphs_dir, \u001b[38;5;124m'\u001b[39m\u001b[38;5;124m*\u001b[39m\u001b[38;5;124m'\u001b[39m, \u001b[38;5;124m'\u001b[39m\u001b[38;5;124m*.pkl\u001b[39m\u001b[38;5;124m'\u001b[39m))\n\u001b[1;32m      5\u001b[0m \u001b[38;5;28;01mfor\u001b[39;00m fp \u001b[38;5;129;01min\u001b[39;00m tqdm(all_graphs, total\u001b[38;5;241m=\u001b[39m\u001b[38;5;28mlen\u001b[39m(all_graphs), desc\u001b[38;5;241m=\u001b[39m\u001b[38;5;124m\"\u001b[39m\u001b[38;5;124mComputing labels\u001b[39m\u001b[38;5;124m\"\u001b[39m):\n\u001b[0;32m----> 6\u001b[0m     \u001b[43mcompute_labels\u001b[49m(fp, \u001b[38;5;241m10_000\u001b[39m)\n",
      "\u001b[0;31mNameError\u001b[0m: name 'compute_labels' is not defined"
     ]
    }
   ],
   "source": [
    "import glob\n",
    "\n",
    "all_graphs = glob.glob(os.path.join(graphs_dir, '*', '*.pkl'))\n",
    "\n",
    "for fp in tqdm(all_graphs, total=len(all_graphs), desc=\"Computing labels\"):\n",
    "    compute_labels(fp, 10_000)"
   ]
  },
  {
   "cell_type": "code",
   "execution_count": null,
   "id": "aec1a846",
   "metadata": {},
   "outputs": [],
   "source": [
    "data = torch.load(\"path/to/your_file.pt\", map_location=\"cpu\")\n",
    "\n",
    "# 2. See what you got:\n",
    "print(type(data))\n",
    "# e.g. <class 'dict'> (often a state_dict) or a ScriptModule\n",
    "\n",
    "# 3. If it’s a dict of tensors (state_dict):\n",
    "if isinstance(data, dict):\n",
    "    for k, v in data.items():\n",
    "        print(f\"{k:40s} → {tuple(v.shape) if hasattr(v, 'shape') else type(v)}\")"
   ]
  },
  {
   "cell_type": "code",
   "execution_count": 25,
   "id": "6c71db4a",
   "metadata": {},
   "outputs": [],
   "source": [
    "import os\n",
    "import torch\n",
    "\n",
    "base_folder = \"/home/tuguldurb/Development/Research/SCNDP/src/SCNDP/src/extension/learning/notebooks/gnn/data/labels\"         # Folder with .pt files\n",
    "output_folder = \"/home/tuguldurb/Development/Research/SCNDP/src/SCNDP/src/extension/learning/notebooks/gnn/data/labels_txt\"   # Destination folder for .txt files\n",
    "\n",
    "for root, _, files in os.walk(base_folder):\n",
    "    for file in files:\n",
    "        if file.endswith(\".pt\"):\n",
    "            pt_path = os.path.join(root, file)\n",
    "            \n",
    "            # Load tensor or model (depending on format)\n",
    "            try:\n",
    "                content = torch.load(pt_path, map_location='cpu')\n",
    "            except Exception as e:\n",
    "                print(f\"Skipping {pt_path} due to load error: {e}\")\n",
    "                continue\n",
    "            \n",
    "            # Generate corresponding txt path\n",
    "            rel_path = os.path.relpath(pt_path, base_folder)\n",
    "            txt_path = os.path.join(output_folder, os.path.splitext(rel_path)[0] + \".txt\")\n",
    "            os.makedirs(os.path.dirname(txt_path), exist_ok=True)\n",
    "\n",
    "            # Write to text file\n",
    "            try:\n",
    "                with open(txt_path, \"w\") as f:\n",
    "                    f.write(str(content))\n",
    "            except Exception as e:\n",
    "                print(f\"Error writing {txt_path}: {e}\")"
   ]
  },
  {
   "cell_type": "markdown",
   "id": "d6a58222",
   "metadata": {},
   "source": [
    "# 2. Feature Engineering"
   ]
  },
  {
   "cell_type": "code",
   "execution_count": 26,
   "id": "0bab057b",
   "metadata": {},
   "outputs": [],
   "source": [
    "def get_neigbors(g, node, depth):\n",
    "    output = {}\n",
    "    layers = dict(nx.bfs_successors(g, source=node, depth_limit=depth))\n",
    "    nodes = [node]\n",
    "    for i in range(1, depth + 1):\n",
    "        output[i] = []\n",
    "        for x in nodes:\n",
    "            output[i].extend(layers.get(x, []))\n",
    "        nodes = output[i]\n",
    "    return output"
   ]
  },
  {
   "cell_type": "code",
   "execution_count": 27,
   "id": "87959b41",
   "metadata": {},
   "outputs": [],
   "source": [
    "def get_dgl_g_input(G):\n",
    "    input = torch.ones(len(G), 11)\n",
    "    for i in G.nodes():\n",
    "        input[i, 0] = G.degree()[i]\n",
    "        input[i, 1] = sum([G.degree()[j] for j in list(G.neighbors(i))]) / max(len(list(G.neighbors(i))), 1)\n",
    "        input[i, 2] = sum([nx.clustering(G, j) for j in list(G.neighbors(i))]) / max(len(list(G.neighbors(i))), 1)\n",
    "        egonet = G.subgraph(list(G.neighbors(i)) + [i])\n",
    "        input[i, 3] = len(egonet.edges())\n",
    "        input[i, 4] = sum([G.degree()[j] for j in egonet.nodes()]) - 2 * input[i, 3]\n",
    "\n",
    "    for l in [1, 2, 3]:\n",
    "        for i in G.nodes():\n",
    "            ball = get_neigbors(G, i, l)\n",
    "            input[i, 5 + l - 1] = (G.degree()[i] - 1) * sum([G.degree()[j] - 1 for j in ball[l]])\n",
    "\n",
    "    v = nx.voterank(G)\n",
    "    votescore = dict()\n",
    "    \n",
    "    for i in list(G.nodes()): votescore[i] = 0\n",
    "    for i in range(len(v)):\n",
    "        votescore[v[i]] = len(G) - i\n",
    "    e = nx.eigenvector_centrality(G, max_iter=1000)\n",
    "    k = nx.core_number(G)\n",
    "    for i in G.nodes():\n",
    "        input[i, 8] = votescore[i]\n",
    "        input[i, 9] = e[i]\n",
    "        input[i, 10] = k[i]\n",
    "    for i in range(len(input[0])):\n",
    "        if max(input[:, i]) != 0:\n",
    "            input[:, i] = input[:, i] / max(input[:, i])\n",
    "    return input"
   ]
  },
  {
   "cell_type": "markdown",
   "id": "345313a3",
   "metadata": {},
   "source": [
    "# 3. Traininig"
   ]
  },
  {
   "cell_type": "code",
   "execution_count": 4,
   "id": "11336b42",
   "metadata": {},
   "outputs": [],
   "source": [
    "def extract_node_features(G):\n",
    "    \"\"\"\n",
    "    Compute per-node structural features for DGL input.\n",
    "    Returns: torch.FloatTensor of shape [num_nodes, 11]\n",
    "    Features:\n",
    "      0: degree\n",
    "      1: avg neighbor degree\n",
    "      2: avg neighbor clustering coeff\n",
    "      3: egonet edge count\n",
    "      4: egonet sum-degree minus internal edges (volume)\n",
    "      5-7: l-hop neighbor sum-degree offsets for l=1,2,3\n",
    "      8: voterank score\n",
    "      9: eigenvector centrality\n",
    "     10: k-core number\n",
    "    Normalized per feature by dividing by feature-wise max.\n",
    "    \"\"\"\n",
    "    n = G.number_of_nodes()\n",
    "    feats = torch.ones(n, 11)\n",
    "\n",
    "    # precompute degrees and clustering\n",
    "    deg = dict(G.degree())\n",
    "    clust = nx.clustering(G)\n",
    "\n",
    "    # voterank ordering and scoring\n",
    "    order = nx.voterank(G)\n",
    "    vote_score = {u: n - i for i, u in enumerate(order)}\n",
    "\n",
    "    # eigenvector centrality\n",
    "    eig = nx.eigenvector_centrality(G, max_iter=500)\n",
    "    core = nx.core_number(G)\n",
    "\n",
    "    # compute for each node\n",
    "    for u in G.nodes():\n",
    "        nbrs = list(G.neighbors(u))\n",
    "        feats[u, 0] = deg[u]\n",
    "        feats[u, 1] = sum(deg[v] for v in nbrs) / max(len(nbrs), 1)\n",
    "        feats[u, 2] = sum(clust[v] for v in nbrs) / max(len(nbrs), 1)\n",
    "        egonet = G.subgraph(nbrs + [u])\n",
    "        feats[u, 3] = egonet.number_of_edges()\n",
    "        feats[u, 4] = sum(deg[v] for v in egonet.nodes()) - 2 * feats[u, 3]\n",
    "        # l-hop neighbor sums\n",
    "        for l in (1,2,3):\n",
    "            # BFS up to l hops\n",
    "            visited = {u}\n",
    "            queue = deque([(u, 0)])\n",
    "            hop_nodes = set()\n",
    "            while queue:\n",
    "                v, d = queue.popleft()\n",
    "                if d == l: continue\n",
    "                for w in G.neighbors(v):\n",
    "                    if w not in visited:\n",
    "                        visited.add(w)\n",
    "                        queue.append((w, d+1))\n",
    "                        if d+1 == l:\n",
    "                            hop_nodes.add(w)\n",
    "            feats[u, 4 + l] = sum(deg[v] - 1 for v in hop_nodes)\n",
    "        feats[u, 8] = vote_score.get(u, 0)\n",
    "        feats[u, 9] = eig.get(u, 0)\n",
    "        feats[u, 10] = core.get(u, 0)\n",
    "\n",
    "    # normalize each feature dimension\n",
    "    for i in range(feats.size(1)):\n",
    "        col = feats[:, i]\n",
    "        maxval = col.max()\n",
    "        if maxval > 0:\n",
    "            feats[:, i] = col / maxval\n",
    "    return feats"
   ]
  },
  {
   "cell_type": "code",
   "execution_count": 4,
   "id": "82417ef1",
   "metadata": {},
   "outputs": [],
   "source": [
    "# class SAGE2AttnModel_fanout(nn.Module):\n",
    "#     def __init__(self, in_dim, hidden_dim=128, num_heads=2):\n",
    "#         super().__init__()\n",
    "#         self.layers = nn.ModuleList()\n",
    "#         self.norms  = nn.ModuleList()\n",
    "\n",
    "#         fanouts = [15, 10, 5]\n",
    "\n",
    "#         for _ in fanouts:\n",
    "#             self.layers.append(SAGEConv(in_dim, hidden_dim, 'lstm'))\n",
    "#             self.norms.append(nn.LayerNorm(hidden_dim))\n",
    "#             in_dim = hidden_dim\n",
    "            \n",
    "#         self.attn = nn.MultiheadAttention(hidden_dim, num_heads)\n",
    "#         self.out  = nn.Linear(hidden_dim, 1)\n",
    "\n",
    "#     def forward(self, g, x):\n",
    "#         h = x\n",
    "#         for sage, norm in zip(self.layers, self.norms):\n",
    "#             h = F.relu(norm(sage(g, h)))\n",
    "#         # attention works with seq_len x batch_size x hidden\n",
    "#         # here nodes as sequence, batch=1\n",
    "#         h2, _ = self.attn(h.unsqueeze(1), h.unsqueeze(1), h.unsqueeze(1))\n",
    "#         h2 = h2.squeeze(1)\n",
    "#         return self.out(h2).squeeze(-1)\n",
    "\n",
    "class SAGE2AttnModel(nn.Module):\n",
    "    \"\"\"\n",
    "    GraphSAGE + attention model using full-graph (no neighbor sampling).\n",
    "    Three SAGEConv layers followed by multi-head self-attention and output head.\n",
    "    \"\"\"\n",
    "    def __init__(self, in_dim, hidden_dim=128, num_heads=2, num_layers=3):\n",
    "        super().__init__()\n",
    "        self.layers = nn.ModuleList()\n",
    "        self.norms  = nn.ModuleList()\n",
    "        # Build fixed number of layers without explicit fan-out\n",
    "\n",
    "        for _ in range(num_layers):\n",
    "            self.layers.append(SAGEConv(in_dim, hidden_dim, 'lstm'))\n",
    "            self.norms.append(nn.LayerNorm(hidden_dim))\n",
    "            in_dim = hidden_dim\n",
    "\n",
    "        # self-attention across all nodes\n",
    "\n",
    "        self.attn = nn.MultiheadAttention(hidden_dim, num_heads)\n",
    "        self.out  = nn.Linear(hidden_dim, 1)\n",
    "\n",
    "    def forward(self, g, x):\n",
    "        h = x\n",
    "        # message-passing over full graph\n",
    "        for sage, norm in zip(self.layers, self.norms):\n",
    "            h = F.relu(norm(sage(g, h)))\n",
    "        # apply self-attention: treat nodes as sequence length\n",
    "        h2, _ = self.attn(h.unsqueeze(1), h.unsqueeze(1), h.unsqueeze(1))\n",
    "        h2 = h2.squeeze(1)\n",
    "        return self.out(h2).squeeze(-1)"
   ]
  },
  {
   "cell_type": "code",
   "execution_count": 103,
   "id": "14507a77",
   "metadata": {},
   "outputs": [],
   "source": [
    "from torch_geometric.data import Data, Dataset\n",
    "\n",
    "class GraphEPCDataset(Dataset):\n",
    "    def __init__(self, graphs_dir, labels_dir, split):\n",
    "        self.graph_paths = glob.glob(os.path.join(graphs_dir, split, '*.pkl'))\n",
    "        self.labels_dir  = os.path.join(labels_dir, split)\n",
    "\n",
    "    def __len__(self):\n",
    "        return len(self.graph_paths)\n",
    "\n",
    "    def __getitem__(self, idx):\n",
    "        # --------  load graph ----------\n",
    "        path = self.graph_paths[idx]\n",
    "        G_nx  = pickle.load(open(path, 'rb'))['graph']\n",
    "\n",
    "        # node-level features\n",
    "        x = extract_node_features(G_nx)          # [N, 11]\n",
    "\n",
    "        # edge index & probabilities\n",
    "        edges      = list(G_nx.edges())\n",
    "        edge_index = torch.tensor(edges, dtype=torch.long).t().contiguous()\n",
    "        edge_index = torch.cat([edge_index, edge_index.flip(0)], dim=1)  # undirected\n",
    "        p_list     = [G_nx[u][v]['p'] for u, v in edges]\n",
    "        edge_prob  = torch.tensor(p_list + p_list, dtype=torch.float)\n",
    "\n",
    "        # labels  (make sure they are float for MSELoss)\n",
    "        lbl_name = os.path.basename(path).replace('.pkl', '_labels.pt')\n",
    "        y        = torch.load(os.path.join(self.labels_dir, lbl_name)).float()\n",
    "\n",
    "        # --------  wrap in Data ----------\n",
    "        data = Data(x=x,\n",
    "                    edge_index=edge_index,\n",
    "                    edge_prob=edge_prob,\n",
    "                    y=y)   \n",
    "        \n",
    "        data.file_name = os.path.basename(path)\n",
    "        data.idx = torch.tensor(idx, dtype=torch.long)  # add index for reference\n",
    "\n",
    "        return data"
   ]
  },
  {
   "cell_type": "code",
   "execution_count": 111,
   "id": "e630be8b",
   "metadata": {},
   "outputs": [],
   "source": [
    "import torch\n",
    "import torch.nn as nn\n",
    "import torch.nn.functional as F\n",
    "from torch_geometric.nn.conv import MessagePassing\n",
    "from torch_geometric.utils import softmax\n",
    "\n",
    "class EdgeProbGATConv(MessagePassing):\n",
    "    def __init__(self,\n",
    "                 in_channels: int,\n",
    "                 out_channels: int,\n",
    "                 heads: int = 2,\n",
    "                 negative_slope: float = 0.2,\n",
    "                 dropout: float = 0.2,\n",
    "                 concat: bool = True,\n",
    "                 bias: bool = True):\n",
    "        super().__init__(aggr='add', node_dim=0)  # standard GAT aggregation\n",
    "        \n",
    "        self.in_channels   = in_channels\n",
    "        self.out_channels  = out_channels\n",
    "        self.heads         = heads\n",
    "        self.negative_slope= negative_slope\n",
    "        self.dropout       = dropout\n",
    "        self.concat        = concat\n",
    "\n",
    "        # Linear projection for query/key/value\n",
    "        self.lin = nn.Linear(in_channels, heads * out_channels, bias=False)\n",
    "        # Attention weights aᵀ [Wh_i || Wh_j]\n",
    "        # self.att = nn.Parameter(torch.Tensor(1, heads, 2*out_channels))\n",
    "        self.att = nn.Parameter(torch.Tensor(1, heads, 2*out_channels + 1))\n",
    "\n",
    "        if bias and concat:\n",
    "            self.bias = nn.Parameter(torch.Tensor(heads * out_channels))\n",
    "        elif bias and not concat:\n",
    "            self.bias = nn.Parameter(torch.Tensor(out_channels))\n",
    "        else:\n",
    "            self.register_parameter('bias', None)\n",
    "\n",
    "        self.reset_parameters()\n",
    "\n",
    "    def reset_parameters(self):\n",
    "        nn.init.xavier_uniform_(self.lin.weight)\n",
    "        nn.init.xavier_uniform_(self.att)\n",
    "        if self.bias is not None:\n",
    "            nn.init.zeros_(self.bias)\n",
    "\n",
    "    def forward(self,\n",
    "                x: torch.Tensor,\n",
    "                edge_index: torch.LongTensor,\n",
    "                edge_prob: torch.Tensor):\n",
    "        \"\"\"\n",
    "        x: [N, in_channels]\n",
    "        edge_index: [2, E]\n",
    "        edge_prob: [E]   (the p_ij for each edge in edge_index order)\n",
    "        \"\"\"\n",
    "        N = x.size(0)\n",
    "        # 1. Linearly project node features to multi-head space\n",
    "        x = self.lin(x)                              # [N, heads*out]\n",
    "        x = x.view(N, self.heads, self.out_channels) # [N, heads, out]\n",
    "\n",
    "        # 2. Start propagation\n",
    "        out = self.propagate(edge_index, x=x, edge_prob=edge_prob, size=(N, N))\n",
    "        # out: [N, heads, out]\n",
    "\n",
    "        # 3. Concat or average heads\n",
    "        if self.concat:\n",
    "            out = out.view(N, self.heads * self.out_channels)\n",
    "        else:\n",
    "            out = out.mean(dim=1)  # [N, out]\n",
    "\n",
    "        if self.bias is not None:\n",
    "            out = out + self.bias\n",
    "\n",
    "        return out\n",
    "\n",
    "    # def message(self,\n",
    "    #             x_j: torch.Tensor,\n",
    "    #             x_i: torch.Tensor,\n",
    "    #             edge_prob: torch.Tensor,\n",
    "    #             index: torch.LongTensor,\n",
    "    #             ptr,\n",
    "    #             size_i):\n",
    "    #     \"\"\"\n",
    "    #     x_j, x_i: [E, heads, out_channels] (sender and receiver node reps)\n",
    "    #     edge_prob: [E]           (scalar reliability)\n",
    "    #     index:   [E]             (destination node indices)\n",
    "    #     \"\"\"\n",
    "    #     # 1. compute standard attention logits: aᵀ [Wh_i || Wh_j]\n",
    "    #     cat = torch.cat([x_i, x_j], dim=-1)           # [E, heads, 2*out]\n",
    "    #     alpha = (cat * self.att).sum(dim=-1)          # [E, heads]\n",
    "\n",
    "    #     # 2. add log(edge_prob)\n",
    "    #     log_p = edge_prob.log().unsqueeze(-1)        # [E, 1]\n",
    "    #     alpha = alpha + log_p                        # broadcasting to [E, heads]\n",
    "\n",
    "    #     # 3. leaky‐relu + softmax over all incoming edges\n",
    "    #     alpha = F.leaky_relu(alpha, self.negative_slope)\n",
    "    #     alpha = softmax(alpha, index, ptr, size_i)    # [E, heads]\n",
    "\n",
    "    #     # 4. dropout on attention weights\n",
    "    #     alpha = F.dropout(alpha, p=self.dropout, training=self.training)\n",
    "\n",
    "    #     # 5. scale messages\n",
    "    #     return x_j * alpha.unsqueeze(-1)             # [E, heads, out]\n",
    "\n",
    "    def message(self, x_j, x_i, edge_prob, index, ptr, size_i):\n",
    "        # concat node reps and edge scalar\n",
    "        edge_prob = edge_prob.view(-1, 1, 1)               # [E,1,1]\n",
    "        cat = torch.cat([x_i, x_j, edge_prob.expand(-1, self.heads, 1)], dim=-1)\n",
    "        # shape: [E, heads, 2*out+1]\n",
    "\n",
    "        alpha = (cat * self.att).sum(dim=-1)               # [E, heads]\n",
    "        alpha = F.leaky_relu(alpha, self.negative_slope)\n",
    "        alpha = softmax(alpha, index, ptr, size_i)\n",
    "        alpha = F.dropout(alpha, p=self.dropout, training=self.training)\n",
    "        return x_j * alpha.unsqueeze(-1)\n",
    "\n",
    "    def update(self, aggr_out):\n",
    "        # aggr_out: [N, heads, out] if concat else [N, out]\n",
    "        return aggr_out"
   ]
  },
  {
   "cell_type": "code",
   "execution_count": 112,
   "id": "e4494fe8",
   "metadata": {},
   "outputs": [],
   "source": [
    "class SAGEEdgeProbModel(nn.Module):\n",
    "    def __init__(self, in_dim, hidden_dim=256, heads=4, dropout=0.3):\n",
    "        super().__init__()\n",
    "\n",
    "        self.conv1 = SAGEConv(in_dim,  hidden_dim, normalize=True)\n",
    "        self.bn1 = nn.BatchNorm1d(hidden_dim)\n",
    "        self.conv2 = SAGEConv(hidden_dim, hidden_dim , normalize=True)\n",
    "        self.bn2 = nn.BatchNorm1d(hidden_dim )\n",
    "        self.conv3 = SAGEConv(hidden_dim, hidden_dim, normalize=True)\n",
    "        self.bn3 = nn.BatchNorm1d(hidden_dim)\n",
    "\n",
    "        # now our custom GAT that adds log(p_ij)\n",
    "        self.gat_edge = EdgeProbGATConv(hidden_dim, hidden_dim, \n",
    "                                        heads=heads, dropout=dropout)\n",
    "        \n",
    "        self.out       = nn.Linear(heads * hidden_dim, 1)  # if concat=True\n",
    "\n",
    "    def forward(self, x, edge_index, edge_prob):\n",
    "        # x: [N, in_dim], edge_prob: [E]\n",
    "        h = F.relu(self.bn1(self.conv1(x, edge_index)))\n",
    "        h = F.relu(self.bn2(self.conv2(h, edge_index)))\n",
    "        h = F.relu(self.bn3(self.conv3(h, edge_index)))\n",
    "\n",
    "        # incorporate per-edge probabilities\n",
    "        h = self.gat_edge(h, edge_index, edge_prob)  # [N, heads*out]\n",
    "\n",
    "        return self.out(h).squeeze(-1)               # [N]"
   ]
  },
  {
   "cell_type": "code",
   "execution_count": null,
   "id": "be556652",
   "metadata": {},
   "outputs": [],
   "source": [
    "# class SAGEEdgeProbModel(nn.Module):\n",
    "#     def __init__(self, in_dim, hidden_dim=256, heads=4):\n",
    "#         super().__init__()\n",
    "\n",
    "#         # ── SAGE blocks ───────────────────────────────────────\n",
    "#         self.conv1 = SAGEConv(in_dim, hidden_dim, normalize=True)\n",
    "#         self.bn1   = nn.BatchNorm1d(hidden_dim)\n",
    "\n",
    "#         self.conv2 = SAGEConv(hidden_dim, hidden_dim * 2, normalize=True)\n",
    "#         self.bn2   = nn.BatchNorm1d(hidden_dim * 2)\n",
    "\n",
    "#         self.conv3 = SAGEConv(hidden_dim * 2, hidden_dim, normalize=True)\n",
    "#         self.bn3   = nn.BatchNorm1d(hidden_dim)\n",
    "\n",
    "#         # 1×1 “shortcut” projections so shapes match for +\n",
    "#         self.sc12 = nn.Linear(hidden_dim,       hidden_dim * 2, bias=False)\n",
    "#         self.sc23 = nn.Linear(hidden_dim * 2,   hidden_dim,     bias=False)\n",
    "\n",
    "#         # ── edge-aware GAT head ───────────────────────────────\n",
    "#         self.gat_edge = EdgeProbGATConv(\n",
    "#             hidden_dim, hidden_dim, heads=heads, dropout=0.3\n",
    "#         )\n",
    "\n",
    "#         self.out = nn.Linear(heads * hidden_dim, 1)\n",
    "\n",
    "#     def forward(self, x, edge_index, edge_prob):\n",
    "#         # Block 1\n",
    "#         h1 = F.relu(self.bn1(self.conv1(x, edge_index)))        # [N, H]\n",
    "\n",
    "#         # Block 2  (add projected shortcut from h1)\n",
    "#         h2 = F.relu(self.bn2(self.conv2(h1, edge_index))\n",
    "#                     + self.sc12(h1))                            # [N, 2H]\n",
    "\n",
    "#         # Block 3  (add projected shortcut from h2)\n",
    "#         h3 = F.relu(self.bn3(self.conv3(h2, edge_index))\n",
    "#                     + self.sc23(h2))                            # [N, H]\n",
    "\n",
    "#         # Edge-probability attention\n",
    "#         h = self.gat_edge(h3, edge_index, edge_prob)            # [N, heads·H]\n",
    "\n",
    "#         return self.out(h).squeeze(-1) "
   ]
  },
  {
   "cell_type": "markdown",
   "id": "421a4b8b",
   "metadata": {},
   "source": [
    "## Regression"
   ]
  },
  {
   "cell_type": "code",
   "execution_count": null,
   "id": "e342e78d",
   "metadata": {},
   "outputs": [],
   "source": [
    "from torch_geometric.loader import DataLoader \n",
    "\n",
    "def train_model():\n",
    "    SEED = 42\n",
    "    torch.manual_seed(SEED)\n",
    "    if torch.cuda.is_available():\n",
    "        torch.cuda.manual_seed_all(SEED)\n",
    "\n",
    "    device = torch.device('cuda' if torch.cuda.is_available() else 'cpu')\n",
    "\n",
    "    in_dim = 11                   # keep your original setting\n",
    "    model  = SAGEEdgeProbModel(in_dim).to(device)\n",
    "    optimizer = torch.optim.AdamW(model.parameters(), lr=1e-3)\n",
    "    loss_fn  = nn.MSELoss()\n",
    "\n",
    "    train_ds = GraphEPCDataset(graphs_dir, labels_dir, 'train')\n",
    "    val_ds   = GraphEPCDataset(graphs_dir, labels_dir, 'val')\n",
    "\n",
    "    train_loader = DataLoader(train_ds, batch_size=32, shuffle=True)\n",
    "    val_loader   = DataLoader(val_ds,   batch_size=32)\n",
    "\n",
    "    best_val = float('inf')\n",
    "    for epoch in range(1, 31):\n",
    "        # -------------------- training --------------------\n",
    "        model.train()\n",
    "        total_loss = 0.0\n",
    "        for data in train_loader:                   # data is a Batch\n",
    "            data = data.to(device)                  \n",
    "            preds = model(data.x, data.edge_index, data.edge_prob)\n",
    "            loss  = loss_fn(preds, data.y)\n",
    "\n",
    "            optimizer.zero_grad()\n",
    "            loss.backward()\n",
    "            optimizer.step()\n",
    "            total_loss += loss.item()\n",
    "        avg_loss = total_loss / len(train_loader)\n",
    "\n",
    "        # -------------------- validation ------------------\n",
    "        model.eval()\n",
    "        val_loss = 0.0\n",
    "        with torch.no_grad():\n",
    "            for data in val_loader:\n",
    "                data = data.to(device)\n",
    "                val_loss += loss_fn(\n",
    "                    model(data.x, data.edge_index, data.edge_prob),\n",
    "                    data.y\n",
    "                ).item()\n",
    "        val_loss /= len(val_loader)\n",
    "\n",
    "        print(f\"Epoch {epoch:02d}: Train={avg_loss:.4f} | Val={val_loss:.4f}\")\n",
    "\n",
    "        if val_loss < best_val:\n",
    "            best_val = val_loss\n",
    "            torch.save(model.state_dict(),\n",
    "                       os.path.join(base_dir, 'best_model.pt'))"
   ]
  },
  {
   "cell_type": "markdown",
   "id": "796e3758",
   "metadata": {},
   "source": [
    "## Binary"
   ]
  },
  {
   "cell_type": "code",
   "execution_count": 106,
   "id": "f18f9322",
   "metadata": {},
   "outputs": [],
   "source": [
    "GRAPHS_DIR = r\"C:\\Users\\btugu\\Documents\\develop\\research\\SCNDP\\src\\extension\\learning\\notebooks\\gnn\\data\\graphs\"\n",
    "LABELS_DIR = r\"C:\\Users\\btugu\\Documents\\develop\\research\\SCNDP\\src\\extension\\learning\\notebooks\\gnn\\data\\graphs_labels\"\n",
    "LABELS_OLD_DIR = \"/home/tuguldurb/Development/Research/SCNDP/src/SCNDP/src/extension/learning/notebooks/gnn/data/labels\""
   ]
  },
  {
   "cell_type": "code",
   "execution_count": null,
   "id": "ef39ef1e",
   "metadata": {},
   "outputs": [],
   "source": [
    "BATCH = 256\n",
    "EPOCHS = 100"
   ]
  },
  {
   "cell_type": "code",
   "execution_count": 57,
   "id": "d2c7029a",
   "metadata": {},
   "outputs": [],
   "source": [
    "class FocalLoss(nn.Module):\n",
    "    def __init__(self, gamma: float = 2.0, alpha: float | None = None):\n",
    "        super().__init__()\n",
    "        self.gamma = gamma\n",
    "        # optional α-balancing (same role as pos_weight)\n",
    "        self.alpha = alpha            # scalar ∈ (0,1) or None\n",
    "\n",
    "    def forward(self, logits, targets):\n",
    "        # logits: [N], targets: 0/1 floats\n",
    "        prob = torch.sigmoid(logits)\n",
    "        pt   = prob * targets + (1 - prob) * (1 - targets)   # p_t\n",
    "        focal = (1 - pt) ** self.gamma\n",
    "        logp  = F.binary_cross_entropy_with_logits(\n",
    "                    logits, targets, reduction='none')\n",
    "        if self.alpha is not None:\n",
    "            α_t = self.alpha * targets + (1 - self.alpha) * (1 - targets)\n",
    "            logp = α_t * logp\n",
    "        return (focal * logp).mean()\n"
   ]
  },
  {
   "cell_type": "code",
   "execution_count": 109,
   "id": "01ec889e",
   "metadata": {},
   "outputs": [],
   "source": [
    "from torch_geometric.loader import DataLoader as PyGDataLoader\n",
    "from torchmetrics.classification import BinaryAUROC\n",
    "import torch.nn as nn, torch\n",
    "\n",
    "base_dir     = 'data'\n",
    "\n",
    "def train_model():\n",
    "    SEED = 42\n",
    "    torch.manual_seed(SEED)\n",
    "    if torch.cuda.is_available():\n",
    "        torch.cuda.manual_seed_all(SEED)\n",
    "\n",
    "    device = torch.device('cuda' if torch.cuda.is_available() else 'cpu')\n",
    "\n",
    "    # ---------------- model ----------------\n",
    "    model = SAGEEdgeProbModel(in_dim=11, hidden_dim=256).to(device)\n",
    "    optimizer  = torch.optim.AdamW(model.parameters(), \n",
    "                                   lr=1.5e-3, weight_decay=1e-4)\n",
    "    # scheduler  = torch.optim.lr_scheduler.ReduceLROnPlateau(\n",
    "    #                optimizer, mode='min', factor=0.5, patience=4)\n",
    "    scheduler = torch.optim.lr_scheduler.ReduceLROnPlateau(\n",
    "        optimizer, mode='min', factor=0.5, patience=4, min_lr=1e-5)\n",
    "    \n",
    "    # scheduler = torch.optim.lr_scheduler.CosineAnnealingWarmRestarts(\n",
    "    #           optimizer, T_0=10, T_mult=2)\n",
    "\n",
    "    pos_weight = torch.tensor(9.0, device=device)\n",
    "    # loss_fn = nn.MSELoss()  # for regression task\n",
    "    loss_fn    = nn.BCEWithLogitsLoss(pos_weight=pos_weight)\n",
    "    # loss_fn = FocalLoss(gamma=2.0, alpha=0.10).to(device)\n",
    "\n",
    "    # ---------------- data -----------------\n",
    "    train_ds = GraphEPCDataset(GRAPHS_DIR, LABELS_DIR, 'train')\n",
    "    val_ds   = GraphEPCDataset(GRAPHS_DIR, LABELS_DIR, 'val')\n",
    "\n",
    "    train_loader = PyGDataLoader(train_ds, batch_size=BATCH, shuffle=True)\n",
    "    val_loader   = PyGDataLoader(val_ds,   batch_size=BATCH)\n",
    "\n",
    "    best_val = float('inf')\n",
    "    for epoch in range(1, EPOCHS + 1):\n",
    "        # ---------- training ----------\n",
    "        model.train()\n",
    "        total_loss = 0.0\n",
    "        for batch in train_loader:\n",
    "            batch = batch.to(device)\n",
    "            logits = model(batch.x, batch.edge_index, batch.edge_prob)\n",
    "            loss   = loss_fn(logits, batch.y)\n",
    "\n",
    "            optimizer.zero_grad()\n",
    "            loss.backward()\n",
    "            torch.nn.utils.clip_grad_norm_(model.parameters(), 1.0)\n",
    "\n",
    "            optimizer.step()\n",
    "            total_loss += loss.item()\n",
    "\n",
    "        avg_loss = total_loss / len(train_loader)\n",
    "\n",
    "        # scheduler.step()\n",
    "        # ---------- validation ----------\n",
    "        model.eval()\n",
    "        val_loss = 0.0\n",
    "        auroc = BinaryAUROC().to(device)\n",
    "\n",
    "        with torch.no_grad():\n",
    "            for batch in val_loader:\n",
    "                batch = batch.to(device)\n",
    "                logits = model(batch.x, batch.edge_index, batch.edge_prob)\n",
    "                auroc.update(logits, batch.y.int())\n",
    "                val_loss += loss_fn(logits, batch.y).item()\n",
    "        val_loss /= len(val_loader)\n",
    "        scheduler.step(val_loss)\n",
    "\n",
    "        print(f\"Epoch {epoch:02d} | train {avg_loss:.4f} \"\n",
    "              f\"| val {val_loss:.4f} | AUROC {auroc.compute():.4f}\")\n",
    "\n",
    "        if val_loss < best_val:\n",
    "            best_val = val_loss\n",
    "            torch.save(model.state_dict(),\n",
    "                       os.path.join(base_dir, 'best_model_bce_50_(1)_residual.pt'))"
   ]
  },
  {
   "cell_type": "code",
   "execution_count": 113,
   "id": "f1b812c8",
   "metadata": {},
   "outputs": [],
   "source": [
    "def train_model(\n",
    "        *,\n",
    "        hidden_dim      = 256,\n",
    "        heads           = 4,\n",
    "        dropout         = 0.30,\n",
    "        lr              = 1e-3,\n",
    "        weight_decay    = 1e-4,\n",
    "        loss_name       = \"bce\",          # \"bce\" or \"focal\"\n",
    "        epochs          = 10,\n",
    "        batch_size      = 32,\n",
    "        seed            = 42,\n",
    "        silent          = True):          # suppress epoch prints\n",
    "    \"\"\"\n",
    "    Train for `epochs`, return best val_AUROC.\n",
    "    \"\"\"\n",
    "    torch.manual_seed(seed); \n",
    "    if torch.cuda.is_available():\n",
    "        torch.cuda.manual_seed_all(seed)\n",
    "    device = torch.device('cuda' if torch.cuda.is_available() else 'cpu')\n",
    "\n",
    "    # ---- model ----\n",
    "    model = SAGEEdgeProbModel(11, hidden_dim, heads, dropout).to(device)\n",
    "    opt   = torch.optim.AdamW(model.parameters(),\n",
    "                              lr=lr, weight_decay=weight_decay)\n",
    "    sched = torch.optim.lr_scheduler.ReduceLROnPlateau(\n",
    "              opt, mode='min', factor=0.5, patience=3, min_lr=1e-5)\n",
    "\n",
    "    if loss_name == \"mse\":\n",
    "        loss_fn = nn.MSELoss()\n",
    "    else:\n",
    "        pos_weight = torch.tensor(9.0, device=device)\n",
    "        loss_fn = nn.BCEWithLogitsLoss(pos_weight=pos_weight)\n",
    "\n",
    "    train_ds = GraphEPCDataset(GRAPHS_DIR, LABELS_DIR, 'train')\n",
    "    val_ds   = GraphEPCDataset(GRAPHS_DIR, LABELS_DIR, 'val')\n",
    "    train_loader = PyGDataLoader(train_ds, batch_size=batch_size, shuffle=True)\n",
    "    val_loader   = PyGDataLoader(val_ds,   batch_size=batch_size)\n",
    "\n",
    "    best_auroc = 0.0\n",
    "    for epoch in range(1, epochs+1):\n",
    "        # --- train ---\n",
    "        model.train()\n",
    "        for batch in train_loader:\n",
    "            batch = batch.to(device)\n",
    "            loss  = loss_fn(model(batch.x, batch.edge_index, batch.edge_prob),\n",
    "                            batch.y)\n",
    "            opt.zero_grad(); loss.backward()\n",
    "            torch.nn.utils.clip_grad_norm_(model.parameters(), 1.0)\n",
    "            opt.step()\n",
    "\n",
    "        # --- validate ---\n",
    "        model.eval(); val_loss, auroc = 0.0, BinaryAUROC().to(device)\n",
    "        with torch.no_grad():\n",
    "            for batch in val_loader:\n",
    "                batch = batch.to(device)\n",
    "                logits = model(batch.x, batch.edge_index, batch.edge_prob)\n",
    "                val_loss += loss_fn(logits, batch.y).item()\n",
    "                auroc.update(logits, batch.y.int())\n",
    "        val_loss /= len(val_loader); au = auroc.compute().item()\n",
    "        sched.step(val_loss)\n",
    "        best_auroc = max(best_auroc, au)\n",
    "\n",
    "        if not silent:\n",
    "            print(f\"ep{epoch:02d} val_loss={val_loss:.4f} AUROC={au:.4f}\")\n",
    "\n",
    "    return best_auroc"
   ]
  },
  {
   "cell_type": "code",
   "execution_count": 116,
   "id": "651d1fc6",
   "metadata": {},
   "outputs": [
    {
     "name": "stderr",
     "output_type": "stream",
     "text": [
      "[I 2025-07-15 03:35:39,196] A new study created in memory with name: no-name-38c1eda4-a0cd-4ee5-be4a-75da962301be\n",
      "C:\\Users\\btugu\\AppData\\Local\\Temp\\ipykernel_6448\\1237262016.py:8: FutureWarning: suggest_loguniform has been deprecated in v3.0.0. This feature will be removed in v6.0.0. See https://github.com/optuna/optuna/releases/tag/v3.0.0. Use suggest_float(..., log=True) instead.\n",
      "  lr          = trial.suggest_loguniform(\"lr\", 1e-4, 3e-3),\n",
      "[I 2025-07-15 03:41:53,951] Trial 0 finished with value: 0.9117720127105713 and parameters: {'hidden_dim': 128, 'heads': 2, 'dropout': 0.5, 'lr': 0.0017795372456809143, 'loss_name': 'bce'}. Best is trial 0 with value: 0.9117720127105713.\n",
      "[I 2025-07-15 03:51:06,656] Trial 1 finished with value: 0.914645254611969 and parameters: {'hidden_dim': 512, 'heads': 8, 'dropout': 0.2, 'lr': 0.0009953769602514386, 'loss_name': 'bce'}. Best is trial 1 with value: 0.914645254611969.\n",
      "[I 2025-07-15 03:58:40,868] Trial 2 finished with value: 0.9085859060287476 and parameters: {'hidden_dim': 512, 'heads': 4, 'dropout': 0.25, 'lr': 0.0002874864607757464, 'loss_name': 'mse'}. Best is trial 1 with value: 0.914645254611969.\n",
      "[I 2025-07-15 04:07:49,786] Trial 3 finished with value: 0.9063542485237122 and parameters: {'hidden_dim': 512, 'heads': 8, 'dropout': 0.25, 'lr': 0.0009427363840057644, 'loss_name': 'mse'}. Best is trial 1 with value: 0.914645254611969.\n",
      "[I 2025-07-15 04:14:33,159] Trial 4 finished with value: 0.9132238030433655 and parameters: {'hidden_dim': 512, 'heads': 2, 'dropout': 0.25, 'lr': 0.00013566553488851842, 'loss_name': 'bce'}. Best is trial 1 with value: 0.914645254611969.\n",
      "[I 2025-07-15 04:20:54,010] Trial 5 finished with value: 0.8873653411865234 and parameters: {'hidden_dim': 128, 'heads': 8, 'dropout': 0.45, 'lr': 0.00027316387847157634, 'loss_name': 'mse'}. Best is trial 1 with value: 0.914645254611969.\n",
      "[I 2025-07-15 04:27:58,167] Trial 6 finished with value: 0.9094210863113403 and parameters: {'hidden_dim': 256, 'heads': 8, 'dropout': 0.30000000000000004, 'lr': 0.00014702281456552708, 'loss_name': 'bce'}. Best is trial 1 with value: 0.914645254611969.\n",
      "[I 2025-07-15 04:34:02,077] Trial 7 finished with value: 0.913539707660675 and parameters: {'hidden_dim': 256, 'heads': 2, 'dropout': 0.35000000000000003, 'lr': 0.00025912626719656916, 'loss_name': 'bce'}. Best is trial 1 with value: 0.914645254611969.\n",
      "[I 2025-07-15 04:40:42,429] Trial 8 finished with value: 0.9137137532234192 and parameters: {'hidden_dim': 512, 'heads': 2, 'dropout': 0.5, 'lr': 0.00047493377403399594, 'loss_name': 'bce'}. Best is trial 1 with value: 0.914645254611969.\n",
      "[I 2025-07-15 04:47:47,699] Trial 9 finished with value: 0.9148653745651245 and parameters: {'hidden_dim': 256, 'heads': 8, 'dropout': 0.45, 'lr': 0.001960906811177661, 'loss_name': 'bce'}. Best is trial 9 with value: 0.9148653745651245.\n",
      "[I 2025-07-15 04:54:17,880] Trial 10 finished with value: 0.9111837148666382 and parameters: {'hidden_dim': 256, 'heads': 4, 'dropout': 0.4, 'lr': 0.0029954783109274533, 'loss_name': 'mse'}. Best is trial 9 with value: 0.9148653745651245.\n",
      "[I 2025-07-15 05:01:22,245] Trial 11 finished with value: 0.9152041673660278 and parameters: {'hidden_dim': 256, 'heads': 8, 'dropout': 0.2, 'lr': 0.0010631701831727437, 'loss_name': 'bce'}. Best is trial 11 with value: 0.9152041673660278.\n",
      "[I 2025-07-15 05:08:29,102] Trial 12 finished with value: 0.9163463711738586 and parameters: {'hidden_dim': 256, 'heads': 8, 'dropout': 0.4, 'lr': 0.0014136763029707212, 'loss_name': 'bce'}. Best is trial 12 with value: 0.9163463711738586.\n",
      "[I 2025-07-15 05:15:33,164] Trial 13 finished with value: 0.9153498411178589 and parameters: {'hidden_dim': 256, 'heads': 8, 'dropout': 0.35000000000000003, 'lr': 0.0009620211754141918, 'loss_name': 'bce'}. Best is trial 12 with value: 0.9163463711738586.\n",
      "[I 2025-07-15 05:22:40,294] Trial 14 finished with value: 0.9136741161346436 and parameters: {'hidden_dim': 256, 'heads': 8, 'dropout': 0.35000000000000003, 'lr': 0.0006161327823287347, 'loss_name': 'bce'}. Best is trial 12 with value: 0.9163463711738586.\n",
      "[I 2025-07-15 05:29:49,852] Trial 15 finished with value: 0.9177669882774353 and parameters: {'hidden_dim': 256, 'heads': 8, 'dropout': 0.4, 'lr': 0.0015178563257490345, 'loss_name': 'bce'}. Best is trial 15 with value: 0.9177669882774353.\n",
      "[I 2025-07-15 05:36:17,906] Trial 16 finished with value: 0.9166387319564819 and parameters: {'hidden_dim': 256, 'heads': 4, 'dropout': 0.4, 'lr': 0.0018813145998240759, 'loss_name': 'bce'}. Best is trial 15 with value: 0.9177669882774353.\n",
      "[I 2025-07-15 05:42:19,786] Trial 17 finished with value: 0.9146334528923035 and parameters: {'hidden_dim': 128, 'heads': 4, 'dropout': 0.4, 'lr': 0.0025734067320685064, 'loss_name': 'bce'}. Best is trial 15 with value: 0.9177669882774353.\n",
      "[I 2025-07-15 05:48:43,436] Trial 18 finished with value: 0.9090995788574219 and parameters: {'hidden_dim': 256, 'heads': 4, 'dropout': 0.45, 'lr': 0.0006602711078350775, 'loss_name': 'mse'}. Best is trial 15 with value: 0.9177669882774353.\n",
      "[I 2025-07-15 05:55:11,833] Trial 19 finished with value: 0.9165747165679932 and parameters: {'hidden_dim': 256, 'heads': 4, 'dropout': 0.4, 'lr': 0.0017490649765041998, 'loss_name': 'bce'}. Best is trial 15 with value: 0.9177669882774353.\n",
      "[I 2025-07-15 06:01:14,465] Trial 20 finished with value: 0.915534257888794 and parameters: {'hidden_dim': 128, 'heads': 4, 'dropout': 0.30000000000000004, 'lr': 0.0013187533817784777, 'loss_name': 'bce'}. Best is trial 15 with value: 0.9177669882774353.\n",
      "[I 2025-07-15 06:07:39,756] Trial 21 finished with value: 0.9154056310653687 and parameters: {'hidden_dim': 256, 'heads': 4, 'dropout': 0.4, 'lr': 0.0022983507012308154, 'loss_name': 'bce'}. Best is trial 15 with value: 0.9177669882774353.\n",
      "[I 2025-07-15 06:14:04,820] Trial 22 finished with value: 0.9167265892028809 and parameters: {'hidden_dim': 256, 'heads': 4, 'dropout': 0.45, 'lr': 0.001636367932453817, 'loss_name': 'bce'}. Best is trial 15 with value: 0.9177669882774353.\n",
      "[I 2025-07-15 06:20:31,186] Trial 23 finished with value: 0.9146117568016052 and parameters: {'hidden_dim': 256, 'heads': 4, 'dropout': 0.45, 'lr': 0.0014897755375047315, 'loss_name': 'bce'}. Best is trial 15 with value: 0.9177669882774353.\n",
      "[I 2025-07-15 06:26:58,143] Trial 24 finished with value: 0.9142662286758423 and parameters: {'hidden_dim': 256, 'heads': 4, 'dropout': 0.5, 'lr': 0.0007749570398503056, 'loss_name': 'bce'}. Best is trial 15 with value: 0.9177669882774353.\n",
      "[I 2025-07-15 06:33:22,672] Trial 25 finished with value: 0.915733277797699 and parameters: {'hidden_dim': 256, 'heads': 4, 'dropout': 0.45, 'lr': 0.0022842854585527613, 'loss_name': 'bce'}. Best is trial 15 with value: 0.9177669882774353.\n",
      "[I 2025-07-15 06:39:50,905] Trial 26 finished with value: 0.9062693119049072 and parameters: {'hidden_dim': 256, 'heads': 4, 'dropout': 0.4, 'lr': 0.0004551592845658851, 'loss_name': 'mse'}. Best is trial 15 with value: 0.9177669882774353.\n",
      "[I 2025-07-15 06:46:21,102] Trial 27 finished with value: 0.9145545959472656 and parameters: {'hidden_dim': 256, 'heads': 4, 'dropout': 0.30000000000000004, 'lr': 0.0013184207717213052, 'loss_name': 'bce'}. Best is trial 15 with value: 0.9177669882774353.\n",
      "[I 2025-07-15 06:52:17,074] Trial 28 finished with value: 0.9129284024238586 and parameters: {'hidden_dim': 128, 'heads': 2, 'dropout': 0.35000000000000003, 'lr': 0.002963807706057704, 'loss_name': 'bce'}. Best is trial 15 with value: 0.9177669882774353.\n",
      "[I 2025-07-15 06:58:43,546] Trial 29 finished with value: 0.9170495271682739 and parameters: {'hidden_dim': 256, 'heads': 4, 'dropout': 0.5, 'lr': 0.0017516523408153976, 'loss_name': 'bce'}. Best is trial 15 with value: 0.9177669882774353.\n",
      "[I 2025-07-15 07:04:08,332] Trial 30 finished with value: 0.9121416807174683 and parameters: {'hidden_dim': 128, 'heads': 2, 'dropout': 0.5, 'lr': 0.0017056839439621452, 'loss_name': 'bce'}. Best is trial 15 with value: 0.9177669882774353.\n",
      "[I 2025-07-15 07:10:33,724] Trial 31 finished with value: 0.917241632938385 and parameters: {'hidden_dim': 256, 'heads': 4, 'dropout': 0.5, 'lr': 0.0019801531842330963, 'loss_name': 'bce'}. Best is trial 15 with value: 0.9177669882774353.\n",
      "[I 2025-07-15 07:16:57,410] Trial 32 finished with value: 0.9167373776435852 and parameters: {'hidden_dim': 256, 'heads': 4, 'dropout': 0.5, 'lr': 0.0012985994600585194, 'loss_name': 'bce'}. Best is trial 15 with value: 0.9177669882774353.\n",
      "[I 2025-07-15 07:23:20,626] Trial 33 finished with value: 0.9121692180633545 and parameters: {'hidden_dim': 256, 'heads': 4, 'dropout': 0.5, 'lr': 0.0010937871184760308, 'loss_name': 'bce'}. Best is trial 15 with value: 0.9177669882774353.\n",
      "[I 2025-07-15 07:30:49,267] Trial 34 finished with value: 0.9145336151123047 and parameters: {'hidden_dim': 512, 'heads': 4, 'dropout': 0.5, 'lr': 0.0021225812689036365, 'loss_name': 'bce'}. Best is trial 15 with value: 0.9177669882774353.\n",
      "[I 2025-07-15 07:37:12,782] Trial 35 finished with value: 0.9097270965576172 and parameters: {'hidden_dim': 256, 'heads': 4, 'dropout': 0.5, 'lr': 0.0008290208040897984, 'loss_name': 'mse'}. Best is trial 15 with value: 0.9177669882774353.\n",
      "[I 2025-07-15 07:46:17,548] Trial 36 finished with value: 0.9165458679199219 and parameters: {'hidden_dim': 512, 'heads': 8, 'dropout': 0.5, 'lr': 0.00129714834117345, 'loss_name': 'bce'}. Best is trial 15 with value: 0.9177669882774353.\n",
      "[I 2025-07-15 07:53:22,977] Trial 37 finished with value: 0.9087624549865723 and parameters: {'hidden_dim': 256, 'heads': 8, 'dropout': 0.45, 'lr': 0.00010410414937534626, 'loss_name': 'bce'}. Best is trial 15 with value: 0.9177669882774353.\n",
      "[I 2025-07-15 07:59:46,592] Trial 38 finished with value: 0.9070833921432495 and parameters: {'hidden_dim': 256, 'heads': 4, 'dropout': 0.45, 'lr': 0.0010990209874404066, 'loss_name': 'mse'}. Best is trial 15 with value: 0.9177669882774353.\n",
      "[I 2025-07-15 08:06:24,506] Trial 39 finished with value: 0.9132193326950073 and parameters: {'hidden_dim': 512, 'heads': 2, 'dropout': 0.5, 'lr': 0.0024588005870623663, 'loss_name': 'bce'}. Best is trial 15 with value: 0.9177669882774353.\n",
      "[I 2025-07-15 08:13:30,053] Trial 40 finished with value: 0.914501428604126 and parameters: {'hidden_dim': 256, 'heads': 8, 'dropout': 0.5, 'lr': 0.0007600730526058774, 'loss_name': 'bce'}. Best is trial 15 with value: 0.9177669882774353.\n",
      "[I 2025-07-15 08:19:56,301] Trial 41 finished with value: 0.9168282151222229 and parameters: {'hidden_dim': 256, 'heads': 4, 'dropout': 0.45, 'lr': 0.0016154044195425292, 'loss_name': 'bce'}. Best is trial 15 with value: 0.9177669882774353.\n",
      "[I 2025-07-15 08:26:23,469] Trial 42 finished with value: 0.9162514209747314 and parameters: {'hidden_dim': 256, 'heads': 4, 'dropout': 0.45, 'lr': 0.0015835227843062167, 'loss_name': 'bce'}. Best is trial 15 with value: 0.9177669882774353.\n",
      "[I 2025-07-15 08:32:49,110] Trial 43 finished with value: 0.9168704152107239 and parameters: {'hidden_dim': 256, 'heads': 4, 'dropout': 0.45, 'lr': 0.001993364360819567, 'loss_name': 'bce'}. Best is trial 15 with value: 0.9177669882774353.\n",
      "[I 2025-07-15 08:39:14,566] Trial 44 finished with value: 0.9155520796775818 and parameters: {'hidden_dim': 256, 'heads': 4, 'dropout': 0.45, 'lr': 0.002056970498604403, 'loss_name': 'bce'}. Best is trial 15 with value: 0.9177669882774353.\n",
      "[I 2025-07-15 08:45:39,121] Trial 45 finished with value: 0.9156282544136047 and parameters: {'hidden_dim': 256, 'heads': 4, 'dropout': 0.45, 'lr': 0.0027924417982803174, 'loss_name': 'bce'}. Best is trial 15 with value: 0.9177669882774353.\n",
      "[I 2025-07-15 08:52:46,327] Trial 46 finished with value: 0.9119492769241333 and parameters: {'hidden_dim': 256, 'heads': 8, 'dropout': 0.45, 'lr': 0.0018172385636570198, 'loss_name': 'mse'}. Best is trial 15 with value: 0.9177669882774353.\n",
      "[I 2025-07-15 09:00:14,335] Trial 47 finished with value: 0.9126566648483276 and parameters: {'hidden_dim': 512, 'heads': 4, 'dropout': 0.4, 'lr': 0.0011594505967046742, 'loss_name': 'bce'}. Best is trial 15 with value: 0.9177669882774353.\n",
      "[I 2025-07-15 09:05:59,841] Trial 48 finished with value: 0.9106995463371277 and parameters: {'hidden_dim': 128, 'heads': 2, 'dropout': 0.5, 'lr': 0.0003340840978118456, 'loss_name': 'bce'}. Best is trial 15 with value: 0.9177669882774353.\n",
      "[I 2025-07-15 09:13:03,466] Trial 49 finished with value: 0.9098690152168274 and parameters: {'hidden_dim': 256, 'heads': 8, 'dropout': 0.4, 'lr': 0.00020966267694709197, 'loss_name': 'bce'}. Best is trial 15 with value: 0.9177669882774353.\n"
     ]
    },
    {
     "name": "stdout",
     "output_type": "stream",
     "text": [
      "Best AUROC: 0.9177669882774353\n",
      "Best params: {'hidden_dim': 256, 'heads': 8, 'dropout': 0.4, 'lr': 0.0015178563257490345, 'loss_name': 'bce'}\n"
     ]
    }
   ],
   "source": [
    "import optuna\n",
    "\n",
    "def objective(trial):\n",
    "    params = dict(\n",
    "        hidden_dim  = trial.suggest_categorical(\"hidden_dim\", [128,256,512]),\n",
    "        heads       = trial.suggest_categorical(\"heads\", [2,4,8]),\n",
    "        dropout     = trial.suggest_float(\"dropout\", 0.2, 0.5, step=0.05),\n",
    "        lr          = trial.suggest_loguniform(\"lr\", 1e-4, 3e-3),\n",
    "        loss_name   = trial.suggest_categorical(\"loss_name\", [\"bce\", \"mse\"]),\n",
    "    )\n",
    "    return train_model(**params, epochs=15, silent=True)\n",
    "\n",
    "study = optuna.create_study(direction=\"maximize\")\n",
    "study.optimize(objective, n_trials=50)\n",
    "print(\"Best AUROC:\", study.best_value)\n",
    "print(\"Best params:\", study.best_params)"
   ]
  },
  {
   "cell_type": "code",
   "execution_count": 98,
   "id": "e4c82ad3",
   "metadata": {},
   "outputs": [
    {
     "name": "stdout",
     "output_type": "stream",
     "text": [
      "Epoch 01 | train 1.2741 | val 1.2377 | AUROC 0.8249\n",
      "Epoch 02 | train 0.9059 | val 1.2404 | AUROC 0.8032\n",
      "Epoch 03 | train 0.8322 | val 1.2367 | AUROC 0.7373\n",
      "Epoch 04 | train 0.8071 | val 1.2362 | AUROC 0.7228\n",
      "Epoch 05 | train 0.7622 | val 1.2272 | AUROC 0.7370\n",
      "Epoch 06 | train 0.7558 | val 1.2301 | AUROC 0.7782\n",
      "Epoch 07 | train 0.7374 | val 1.2279 | AUROC 0.7928\n",
      "Epoch 08 | train 0.6514 | val 1.2312 | AUROC 0.8120\n",
      "Epoch 09 | train 0.6763 | val 1.2060 | AUROC 0.8183\n",
      "Epoch 10 | train 0.7003 | val 1.1931 | AUROC 0.8555\n",
      "Epoch 11 | train 0.6629 | val 1.1802 | AUROC 0.8716\n",
      "Epoch 12 | train 0.6271 | val 1.1288 | AUROC 0.8860\n",
      "Epoch 13 | train 0.6559 | val 1.0651 | AUROC 0.8919\n",
      "Epoch 14 | train 0.6358 | val 0.9896 | AUROC 0.8928\n",
      "Epoch 15 | train 0.6149 | val 1.0048 | AUROC 0.8945\n",
      "Epoch 16 | train 0.5912 | val 0.9636 | AUROC 0.9031\n",
      "Epoch 17 | train 0.6448 | val 0.9057 | AUROC 0.8950\n",
      "Epoch 18 | train 0.5912 | val 0.9794 | AUROC 0.8896\n",
      "Epoch 19 | train 0.6273 | val 0.7631 | AUROC 0.9088\n",
      "Epoch 20 | train 0.6013 | val 0.7422 | AUROC 0.9116\n",
      "Epoch 21 | train 0.5716 | val 0.8298 | AUROC 0.9084\n",
      "Epoch 22 | train 0.5976 | val 0.6944 | AUROC 0.9128\n",
      "Epoch 23 | train 0.5799 | val 0.7325 | AUROC 0.9113\n",
      "Epoch 24 | train 0.5856 | val 0.7142 | AUROC 0.9111\n",
      "Epoch 25 | train 0.5611 | val 0.7053 | AUROC 0.9121\n",
      "Epoch 26 | train 0.5135 | val 0.7121 | AUROC 0.9164\n",
      "Epoch 27 | train 0.5462 | val 0.6955 | AUROC 0.9116\n",
      "Epoch 28 | train 0.5433 | val 0.6993 | AUROC 0.9120\n"
     ]
    },
    {
     "ename": "KeyboardInterrupt",
     "evalue": "",
     "output_type": "error",
     "traceback": [
      "\u001b[1;31m---------------------------------------------------------------------------\u001b[0m",
      "\u001b[1;31mKeyboardInterrupt\u001b[0m                         Traceback (most recent call last)",
      "Cell \u001b[1;32mIn[98], line 1\u001b[0m\n\u001b[1;32m----> 1\u001b[0m \u001b[43mtrain_model\u001b[49m\u001b[43m(\u001b[49m\u001b[43m)\u001b[49m\n",
      "Cell \u001b[1;32mIn[97], line 44\u001b[0m, in \u001b[0;36mtrain_model\u001b[1;34m()\u001b[0m\n\u001b[0;32m     42\u001b[0m model\u001b[38;5;241m.\u001b[39mtrain()\n\u001b[0;32m     43\u001b[0m total_loss \u001b[38;5;241m=\u001b[39m \u001b[38;5;241m0.0\u001b[39m\n\u001b[1;32m---> 44\u001b[0m \u001b[43m\u001b[49m\u001b[38;5;28;43;01mfor\u001b[39;49;00m\u001b[43m \u001b[49m\u001b[43mbatch\u001b[49m\u001b[43m \u001b[49m\u001b[38;5;129;43;01min\u001b[39;49;00m\u001b[43m \u001b[49m\u001b[43mtrain_loader\u001b[49m\u001b[43m:\u001b[49m\n\u001b[0;32m     45\u001b[0m \u001b[43m    \u001b[49m\u001b[43mbatch\u001b[49m\u001b[43m \u001b[49m\u001b[38;5;241;43m=\u001b[39;49m\u001b[43m \u001b[49m\u001b[43mbatch\u001b[49m\u001b[38;5;241;43m.\u001b[39;49m\u001b[43mto\u001b[49m\u001b[43m(\u001b[49m\u001b[43mdevice\u001b[49m\u001b[43m)\u001b[49m\n\u001b[0;32m     46\u001b[0m \u001b[43m    \u001b[49m\u001b[43mlogits\u001b[49m\u001b[43m \u001b[49m\u001b[38;5;241;43m=\u001b[39;49m\u001b[43m \u001b[49m\u001b[43mmodel\u001b[49m\u001b[43m(\u001b[49m\u001b[43mbatch\u001b[49m\u001b[38;5;241;43m.\u001b[39;49m\u001b[43mx\u001b[49m\u001b[43m,\u001b[49m\u001b[43m \u001b[49m\u001b[43mbatch\u001b[49m\u001b[38;5;241;43m.\u001b[39;49m\u001b[43medge_index\u001b[49m\u001b[43m,\u001b[49m\u001b[43m \u001b[49m\u001b[43mbatch\u001b[49m\u001b[38;5;241;43m.\u001b[39;49m\u001b[43medge_prob\u001b[49m\u001b[43m)\u001b[49m\n",
      "File \u001b[1;32mc:\\Users\\btugu\\Documents\\develop\\research\\Lib\\site-packages\\torch\\utils\\data\\dataloader.py:733\u001b[0m, in \u001b[0;36m_BaseDataLoaderIter.__next__\u001b[1;34m(self)\u001b[0m\n\u001b[0;32m    730\u001b[0m \u001b[38;5;28;01mif\u001b[39;00m \u001b[38;5;28mself\u001b[39m\u001b[38;5;241m.\u001b[39m_sampler_iter \u001b[38;5;129;01mis\u001b[39;00m \u001b[38;5;28;01mNone\u001b[39;00m:\n\u001b[0;32m    731\u001b[0m     \u001b[38;5;66;03m# TODO(https://github.com/pytorch/pytorch/issues/76750)\u001b[39;00m\n\u001b[0;32m    732\u001b[0m     \u001b[38;5;28mself\u001b[39m\u001b[38;5;241m.\u001b[39m_reset()  \u001b[38;5;66;03m# type: ignore[call-arg]\u001b[39;00m\n\u001b[1;32m--> 733\u001b[0m data \u001b[38;5;241m=\u001b[39m \u001b[38;5;28;43mself\u001b[39;49m\u001b[38;5;241;43m.\u001b[39;49m\u001b[43m_next_data\u001b[49m\u001b[43m(\u001b[49m\u001b[43m)\u001b[49m\n\u001b[0;32m    734\u001b[0m \u001b[38;5;28mself\u001b[39m\u001b[38;5;241m.\u001b[39m_num_yielded \u001b[38;5;241m+\u001b[39m\u001b[38;5;241m=\u001b[39m \u001b[38;5;241m1\u001b[39m\n\u001b[0;32m    735\u001b[0m \u001b[38;5;28;01mif\u001b[39;00m (\n\u001b[0;32m    736\u001b[0m     \u001b[38;5;28mself\u001b[39m\u001b[38;5;241m.\u001b[39m_dataset_kind \u001b[38;5;241m==\u001b[39m _DatasetKind\u001b[38;5;241m.\u001b[39mIterable\n\u001b[0;32m    737\u001b[0m     \u001b[38;5;129;01mand\u001b[39;00m \u001b[38;5;28mself\u001b[39m\u001b[38;5;241m.\u001b[39m_IterableDataset_len_called \u001b[38;5;129;01mis\u001b[39;00m \u001b[38;5;129;01mnot\u001b[39;00m \u001b[38;5;28;01mNone\u001b[39;00m\n\u001b[0;32m    738\u001b[0m     \u001b[38;5;129;01mand\u001b[39;00m \u001b[38;5;28mself\u001b[39m\u001b[38;5;241m.\u001b[39m_num_yielded \u001b[38;5;241m>\u001b[39m \u001b[38;5;28mself\u001b[39m\u001b[38;5;241m.\u001b[39m_IterableDataset_len_called\n\u001b[0;32m    739\u001b[0m ):\n",
      "File \u001b[1;32mc:\\Users\\btugu\\Documents\\develop\\research\\Lib\\site-packages\\torch\\utils\\data\\dataloader.py:789\u001b[0m, in \u001b[0;36m_SingleProcessDataLoaderIter._next_data\u001b[1;34m(self)\u001b[0m\n\u001b[0;32m    787\u001b[0m \u001b[38;5;28;01mdef\u001b[39;00m\u001b[38;5;250m \u001b[39m\u001b[38;5;21m_next_data\u001b[39m(\u001b[38;5;28mself\u001b[39m):\n\u001b[0;32m    788\u001b[0m     index \u001b[38;5;241m=\u001b[39m \u001b[38;5;28mself\u001b[39m\u001b[38;5;241m.\u001b[39m_next_index()  \u001b[38;5;66;03m# may raise StopIteration\u001b[39;00m\n\u001b[1;32m--> 789\u001b[0m     data \u001b[38;5;241m=\u001b[39m \u001b[38;5;28;43mself\u001b[39;49m\u001b[38;5;241;43m.\u001b[39;49m\u001b[43m_dataset_fetcher\u001b[49m\u001b[38;5;241;43m.\u001b[39;49m\u001b[43mfetch\u001b[49m\u001b[43m(\u001b[49m\u001b[43mindex\u001b[49m\u001b[43m)\u001b[49m  \u001b[38;5;66;03m# may raise StopIteration\u001b[39;00m\n\u001b[0;32m    790\u001b[0m     \u001b[38;5;28;01mif\u001b[39;00m \u001b[38;5;28mself\u001b[39m\u001b[38;5;241m.\u001b[39m_pin_memory:\n\u001b[0;32m    791\u001b[0m         data \u001b[38;5;241m=\u001b[39m _utils\u001b[38;5;241m.\u001b[39mpin_memory\u001b[38;5;241m.\u001b[39mpin_memory(data, \u001b[38;5;28mself\u001b[39m\u001b[38;5;241m.\u001b[39m_pin_memory_device)\n",
      "File \u001b[1;32mc:\\Users\\btugu\\Documents\\develop\\research\\Lib\\site-packages\\torch\\utils\\data\\_utils\\fetch.py:52\u001b[0m, in \u001b[0;36m_MapDatasetFetcher.fetch\u001b[1;34m(self, possibly_batched_index)\u001b[0m\n\u001b[0;32m     50\u001b[0m         data \u001b[38;5;241m=\u001b[39m \u001b[38;5;28mself\u001b[39m\u001b[38;5;241m.\u001b[39mdataset\u001b[38;5;241m.\u001b[39m__getitems__(possibly_batched_index)\n\u001b[0;32m     51\u001b[0m     \u001b[38;5;28;01melse\u001b[39;00m:\n\u001b[1;32m---> 52\u001b[0m         data \u001b[38;5;241m=\u001b[39m [\u001b[38;5;28;43mself\u001b[39;49m\u001b[38;5;241;43m.\u001b[39;49m\u001b[43mdataset\u001b[49m\u001b[43m[\u001b[49m\u001b[43midx\u001b[49m\u001b[43m]\u001b[49m \u001b[38;5;28;01mfor\u001b[39;00m idx \u001b[38;5;129;01min\u001b[39;00m possibly_batched_index]\n\u001b[0;32m     53\u001b[0m \u001b[38;5;28;01melse\u001b[39;00m:\n\u001b[0;32m     54\u001b[0m     data \u001b[38;5;241m=\u001b[39m \u001b[38;5;28mself\u001b[39m\u001b[38;5;241m.\u001b[39mdataset[possibly_batched_index]\n",
      "Cell \u001b[1;32mIn[7], line 17\u001b[0m, in \u001b[0;36mGraphEPCDataset.__getitem__\u001b[1;34m(self, idx)\u001b[0m\n\u001b[0;32m     14\u001b[0m G_nx  \u001b[38;5;241m=\u001b[39m pickle\u001b[38;5;241m.\u001b[39mload(\u001b[38;5;28mopen\u001b[39m(path, \u001b[38;5;124m'\u001b[39m\u001b[38;5;124mrb\u001b[39m\u001b[38;5;124m'\u001b[39m))[\u001b[38;5;124m'\u001b[39m\u001b[38;5;124mgraph\u001b[39m\u001b[38;5;124m'\u001b[39m]\n\u001b[0;32m     16\u001b[0m \u001b[38;5;66;03m# node-level features\u001b[39;00m\n\u001b[1;32m---> 17\u001b[0m x \u001b[38;5;241m=\u001b[39m \u001b[43mextract_node_features\u001b[49m\u001b[43m(\u001b[49m\u001b[43mG_nx\u001b[49m\u001b[43m)\u001b[49m          \u001b[38;5;66;03m# [N, 11]\u001b[39;00m\n\u001b[0;32m     19\u001b[0m \u001b[38;5;66;03m# edge index & probabilities\u001b[39;00m\n\u001b[0;32m     20\u001b[0m edges      \u001b[38;5;241m=\u001b[39m \u001b[38;5;28mlist\u001b[39m(G_nx\u001b[38;5;241m.\u001b[39medges())\n",
      "Cell \u001b[1;32mIn[4], line 40\u001b[0m, in \u001b[0;36mextract_node_features\u001b[1;34m(G)\u001b[0m\n\u001b[0;32m     38\u001b[0m egonet \u001b[38;5;241m=\u001b[39m G\u001b[38;5;241m.\u001b[39msubgraph(nbrs \u001b[38;5;241m+\u001b[39m [u])\n\u001b[0;32m     39\u001b[0m feats[u, \u001b[38;5;241m3\u001b[39m] \u001b[38;5;241m=\u001b[39m egonet\u001b[38;5;241m.\u001b[39mnumber_of_edges()\n\u001b[1;32m---> 40\u001b[0m feats[u, \u001b[38;5;241m4\u001b[39m] \u001b[38;5;241m=\u001b[39m \u001b[38;5;28msum\u001b[39m(deg[v] \u001b[38;5;28;01mfor\u001b[39;00m v \u001b[38;5;129;01min\u001b[39;00m \u001b[43megonet\u001b[49m\u001b[38;5;241;43m.\u001b[39;49m\u001b[43mnodes\u001b[49m()) \u001b[38;5;241m-\u001b[39m \u001b[38;5;241m2\u001b[39m \u001b[38;5;241m*\u001b[39m feats[u, \u001b[38;5;241m3\u001b[39m]\n\u001b[0;32m     41\u001b[0m \u001b[38;5;66;03m# l-hop neighbor sums\u001b[39;00m\n\u001b[0;32m     42\u001b[0m \u001b[38;5;28;01mfor\u001b[39;00m l \u001b[38;5;129;01min\u001b[39;00m (\u001b[38;5;241m1\u001b[39m,\u001b[38;5;241m2\u001b[39m,\u001b[38;5;241m3\u001b[39m):\n\u001b[0;32m     43\u001b[0m     \u001b[38;5;66;03m# BFS up to l hops\u001b[39;00m\n",
      "File \u001b[1;32mC:\\Program Files\\Python312\\Lib\\functools.py:979\u001b[0m, in \u001b[0;36mcached_property.__get__\u001b[1;34m(self, instance, owner)\u001b[0m\n\u001b[0;32m    973\u001b[0m     \u001b[38;5;28;01melif\u001b[39;00m name \u001b[38;5;241m!=\u001b[39m \u001b[38;5;28mself\u001b[39m\u001b[38;5;241m.\u001b[39mattrname:\n\u001b[0;32m    974\u001b[0m         \u001b[38;5;28;01mraise\u001b[39;00m \u001b[38;5;167;01mTypeError\u001b[39;00m(\n\u001b[0;32m    975\u001b[0m             \u001b[38;5;124m\"\u001b[39m\u001b[38;5;124mCannot assign the same cached_property to two different names \u001b[39m\u001b[38;5;124m\"\u001b[39m\n\u001b[0;32m    976\u001b[0m             \u001b[38;5;124mf\u001b[39m\u001b[38;5;124m\"\u001b[39m\u001b[38;5;124m(\u001b[39m\u001b[38;5;132;01m{\u001b[39;00m\u001b[38;5;28mself\u001b[39m\u001b[38;5;241m.\u001b[39mattrname\u001b[38;5;132;01m!r}\u001b[39;00m\u001b[38;5;124m and \u001b[39m\u001b[38;5;132;01m{\u001b[39;00mname\u001b[38;5;132;01m!r}\u001b[39;00m\u001b[38;5;124m).\u001b[39m\u001b[38;5;124m\"\u001b[39m\n\u001b[0;32m    977\u001b[0m         )\n\u001b[1;32m--> 979\u001b[0m \u001b[38;5;28;01mdef\u001b[39;00m\u001b[38;5;250m \u001b[39m\u001b[38;5;21m__get__\u001b[39m(\u001b[38;5;28mself\u001b[39m, instance, owner\u001b[38;5;241m=\u001b[39m\u001b[38;5;28;01mNone\u001b[39;00m):\n\u001b[0;32m    980\u001b[0m     \u001b[38;5;28;01mif\u001b[39;00m instance \u001b[38;5;129;01mis\u001b[39;00m \u001b[38;5;28;01mNone\u001b[39;00m:\n\u001b[0;32m    981\u001b[0m         \u001b[38;5;28;01mreturn\u001b[39;00m \u001b[38;5;28mself\u001b[39m\n",
      "\u001b[1;31mKeyboardInterrupt\u001b[0m: "
     ]
    }
   ],
   "source": [
    "train_model()"
   ]
  },
  {
   "cell_type": "markdown",
   "id": "75c90b30",
   "metadata": {},
   "source": [
    "## Inference"
   ]
  },
  {
   "cell_type": "code",
   "execution_count": 99,
   "id": "ff267894",
   "metadata": {},
   "outputs": [
    {
     "name": "stderr",
     "output_type": "stream",
     "text": [
      "Inference:   0%|          | 0/60 [00:00<?, ?it/s]"
     ]
    },
    {
     "name": "stderr",
     "output_type": "stream",
     "text": [
      "Inference:  38%|███▊      | 23/60 [00:01<00:02, 16.02it/s]"
     ]
    },
    {
     "name": "stdout",
     "output_type": "stream",
     "text": [
      "file:  ['ER_sz100_sp0.0443_rp0.9_test100_0.pkl']\n"
     ]
    },
    {
     "name": "stderr",
     "output_type": "stream",
     "text": [
      "Inference:  42%|████▏     | 25/60 [00:02<00:04,  7.20it/s]"
     ]
    },
    {
     "name": "stdout",
     "output_type": "stream",
     "text": [
      "ER_sz100_sp0.0443_rp0.9_test100_0.pkl  EPC₀=4889.0  after=3632.3  Δ=-1256.6\n",
      "Graph 024 | EPC(after delete) = 3632.3316 | top-K = [75, 53, 44, 17, 25, 57, 50, 74, 12, 0]\n",
      "top-scores id,logit:\n",
      "[(75, 2.639892101287842), (53, 2.5764102935791016), (44, 2.5606229305267334), (17, 2.4412384033203125), (25, 2.128079652786255)]\n",
      "file:  ['ER_sz100_sp0.0443_rp0.9_test100_1.pkl']\n",
      "ER_sz100_sp0.0443_rp0.9_test100_1.pkl  EPC₀=4818.4  after=3695.0  Δ=-1123.3\n",
      "Graph 025 | EPC(after delete) = 3695.0449 | top-K = [89, 38, 23, 70, 76, 98, 22, 34, 46, 17]\n",
      "top-scores id,logit:\n",
      "[(89, 1.991632342338562), (38, 1.8881057500839233), (23, 1.5986566543579102), (70, 1.433693766593933), (76, 1.1931877136230469)]\n",
      "file:  ['ER_sz100_sp0.0443_rp0.9_test100_2.pkl']\n"
     ]
    },
    {
     "name": "stderr",
     "output_type": "stream",
     "text": [
      "Inference:  45%|████▌     | 27/60 [00:02<00:07,  4.46it/s]"
     ]
    },
    {
     "name": "stdout",
     "output_type": "stream",
     "text": [
      "ER_sz100_sp0.0443_rp0.9_test100_2.pkl  EPC₀=4802.8  after=3515.2  Δ=-1287.5\n",
      "Graph 026 | EPC(after delete) = 3515.2380 | top-K = [82, 18, 90, 28, 4, 93, 44, 59, 46, 95]\n",
      "top-scores id,logit:\n",
      "[(82, 2.2519538402557373), (18, 2.038780450820923), (90, 1.9877452850341797), (28, 1.6016144752502441), (4, 1.5051566362380981)]\n",
      "file:  ['ER_sz100_sp0.0443_rp1.0_test100_0.pkl']\n"
     ]
    },
    {
     "name": "stderr",
     "output_type": "stream",
     "text": [
      "Inference:  47%|████▋     | 28/60 [00:03<00:08,  4.00it/s]"
     ]
    },
    {
     "name": "stdout",
     "output_type": "stream",
     "text": [
      "ER_sz100_sp0.0443_rp1.0_test100_0.pkl  EPC₀=4753.3  after=3654.1  Δ=-1099.3\n",
      "Graph 027 | EPC(after delete) = 3654.0608 | top-K = [63, 57, 54, 23, 84, 18, 5, 33, 22, 28]\n",
      "top-scores id,logit:\n",
      "[(63, 1.9420028924942017), (57, 1.8142141103744507), (54, 1.7594722509384155), (23, 1.6962289810180664), (84, 1.455165982246399)]\n",
      "file:  ['ER_sz100_sp0.0443_rp1.0_test100_1.pkl']\n"
     ]
    },
    {
     "name": "stderr",
     "output_type": "stream",
     "text": [
      "Inference:  48%|████▊     | 29/60 [00:03<00:08,  3.51it/s]"
     ]
    },
    {
     "name": "stdout",
     "output_type": "stream",
     "text": [
      "ER_sz100_sp0.0443_rp1.0_test100_1.pkl  EPC₀=4950.0  after=3658.4  Δ=-1291.6\n",
      "Graph 028 | EPC(after delete) = 3658.3830 | top-K = [17, 29, 8, 47, 2, 26, 81, 55, 74, 88]\n",
      "top-scores id,logit:\n",
      "[(17, 3.069204807281494), (29, 2.2433431148529053), (8, 1.6436070203781128), (47, 1.5533246994018555), (2, 1.522660493850708)]\n",
      "file:  ['ER_sz100_sp0.0443_rp1.0_test100_2.pkl']\n"
     ]
    },
    {
     "name": "stderr",
     "output_type": "stream",
     "text": [
      "Inference:  53%|█████▎    | 32/60 [00:04<00:05,  4.84it/s]"
     ]
    },
    {
     "name": "stdout",
     "output_type": "stream",
     "text": [
      "ER_sz100_sp0.0443_rp1.0_test100_2.pkl  EPC₀=4753.5  after=3656.8  Δ=-1096.7\n",
      "Graph 029 | EPC(after delete) = 3656.8476 | top-K = [87, 25, 27, 1, 60, 94, 92, 49, 57, 34]\n",
      "top-scores id,logit:\n",
      "[(87, 3.8588340282440186), (25, 1.9634592533111572), (27, 1.880918264389038), (1, 1.6437443494796753), (60, 1.5613504648208618)]\n"
     ]
    },
    {
     "name": "stderr",
     "output_type": "stream",
     "text": [
      "Inference: 100%|██████████| 60/60 [00:06<00:00,  9.40it/s]"
     ]
    },
    {
     "name": "stdout",
     "output_type": "stream",
     "text": [
      "\n",
      "Average EPC over 6 test graphs: 3635.3177\n"
     ]
    },
    {
     "name": "stderr",
     "output_type": "stream",
     "text": [
      "\n"
     ]
    }
   ],
   "source": [
    "from torch_geometric.loader import DataLoader\n",
    "\n",
    "ROOT = r\"C:\\Users\\btugu\\Documents\\develop\\research\\SCNDP\\src\\extension\\learning\\notebooks\\gnn\\data\"\n",
    "\n",
    "graphs_dir   = f\"{ROOT}/graphs/test_100_separate\"          # same dirs you used for train/val\n",
    "labels_dir   = f\"{ROOT}/graphs_labels/test_100_separate\"          # not needed for inference but Dataset expects it\n",
    "ckpt_path    = f\"{ROOT}/best_model_bce_50_(1)_residual.pt\" # saved in train_model()\n",
    "K            = 10                     # number of nodes to delete\n",
    "mc_samples   = 100_000                 # per-graph Monte-Carlo samples for EPC\n",
    "device       = torch.device('cuda' if torch.cuda.is_available() else 'cpu')\n",
    "\n",
    "# ------------------------------------------------------------\n",
    "# 1.  DATASET & DATALOADER  (batch_size = 1 for clarity)\n",
    "# ------------------------------------------------------------\n",
    "test_ds      = GraphEPCDataset(graphs_dir, labels_dir, split=\"ER\")\n",
    "test_loader  = DataLoader(test_ds, batch_size=1, shuffle=False)\n",
    "\n",
    "# ------------------------------------------------------------\n",
    "# 2.  LOAD MODEL\n",
    "# ------------------------------------------------------------\n",
    "in_dim       = 11                     # you decided to keep only the 11 node features\n",
    "model        = SAGEEdgeProbModel(in_dim).to(device)\n",
    "model.load_state_dict(torch.load(ckpt_path, map_location=device))\n",
    "model.eval()\n",
    "\n",
    "# ------------------------------------------------------------\n",
    "# 3.  INFERENCE + EPC\n",
    "# ------------------------------------------------------------\n",
    "from tqdm import tqdm\n",
    "\n",
    "all_epc = []\n",
    "i = 0\n",
    "\n",
    "for data in tqdm(test_loader, desc=\"Inference\"):\n",
    "\n",
    "    # if i == 30:\n",
    "    #     break\n",
    "    # move everything to GPU/CPU\n",
    "    data = data.to(device)\n",
    "\n",
    "    fname = data.file_name[0]\n",
    "    \n",
    "    if \"sp0.0443\" in fname and (\"rp0.9\" in fname or \"rp1.0\" in fname):\n",
    "        # ---- 3.1 node scores ----\n",
    "        print(\"file: \", data.file_name)\n",
    "        with torch.no_grad():\n",
    "            scores = model(data.x, data.edge_index, data.edge_prob)   # [N]\n",
    "        \n",
    "        # print(data.edge_prob)\n",
    "        # ---- 3.2 pick top-K nodes ----\n",
    "        # scores is already on the same device; .cpu() only if epc_mc_deleted needs CPU tensors\n",
    "        topk = scores.topk(K, largest=True).indices.tolist()         # list[int]\n",
    "\n",
    "        # ---- 3.3 compute EPC after deleting top-K ----\n",
    "        #   We need the *NetworkX graph*; fetch it via the original .pkl\n",
    "        #   The path is stored in test_ds.graph_paths[index] where `index`\n",
    "        #   is the position in the dataset.  The DataLoader gives us that\n",
    "        #   index in data.__dict__['idx']  (PyG attaches it automatically).\n",
    "        idx  = data.idx.item()         # scalar tensor → int\n",
    "        G_nx = pickle.load(open(test_ds.graph_paths[idx], 'rb'))['graph']\n",
    "        \n",
    "        epc_0   = epc_mc_deleted(G_nx.copy(), set(), num_samples=mc_samples)  \n",
    "        epc_del = epc_mc_deleted(G_nx.copy(), set(topk), num_samples=mc_samples)\n",
    "\n",
    "        all_epc.append(epc_del)\n",
    "\n",
    "        delta   = epc_del - epc_0     # negative  ⇒ improvement\n",
    "        print(f\"{fname}  EPC₀={epc_0:.1f}  after={epc_del:.1f}  Δ={delta:+.1f}\")\n",
    "\n",
    "        print(f\"Graph {idx:03d} | EPC(after delete) = {epc_del:.4f} | top-K = {topk}\")\n",
    "        \n",
    "        print(\"top-scores id,logit:\")\n",
    "        print(sorted(zip(topk, scores[topk].tolist()), key=lambda x: -x[1])[:5])\n",
    "\n",
    "        # confirm they exist in the NetworkX graph\n",
    "        assert all(v in G_nx for v in topk)\n",
    "        i += 1\n",
    "\n",
    "# ------------------------------------------------------------\n",
    "# 4.  SUMMARY\n",
    "# ------------------------------------------------------------\n",
    "import numpy as np\n",
    "print(f\"\\nAverage EPC over {len(all_epc)} test graphs: {np.mean(all_epc):.4f}\")"
   ]
  },
  {
   "cell_type": "code",
   "execution_count": 100,
   "id": "d0d4c82e",
   "metadata": {},
   "outputs": [],
   "source": [
    "ROOT = r\"C:\\Users\\btugu\\Documents\\develop\\research\\SCNDP\\src\\extension\\learning\\notebooks\\gnn\\data\"\n",
    "\n",
    "graphs_dir   = rf\"{ROOT}/graphs/test_100_separate\"          # same dirs you used for train/val\n",
    "labels_dir   = rf\"{ROOT}/graphs_labels/test_100_separate\"          # not needed for inference but Dataset expects it\n",
    "ckpt_path    = rf\"{ROOT}/best_model_bce_50_(1)_residual.pt\" # saved in train_model()\n",
    "K            = 10                     # number of nodes to delete\n",
    "mc_samples   = 100_000                 # per-graph Monte-Carlo samples for EPC\n",
    "\n",
    "device = torch.device('cuda' if torch.cuda.is_available() else 'cpu')\n",
    "\n",
    "# ------------------------------------------------------------------\n",
    "# 1.  Dataset & loader  (batch_size = 1 for clarity)\n",
    "# ------------------------------------------------------------------\n",
    "test_ds     = GraphEPCDataset(graphs_dir, labels_dir, split=\"ER\")\n",
    "test_loader = PyGDataLoader(test_ds, batch_size=1, shuffle=False)\n",
    "\n",
    "# ------------------------------------------------------------------\n",
    "# 2.  Load trained model\n",
    "# ------------------------------------------------------------------\n",
    "model = SAGEEdgeProbModel(in_dim=11, hidden_dim=256, heads=4).to(device)\n",
    "\n",
    "model.load_state_dict(torch.load(ckpt_path, map_location=device))\n",
    "model.eval()\n",
    "\n",
    "# ------------------------------------------------------------------\n",
    "# 3.  Helper: greedy iterative delete\n",
    "# ------------------------------------------------------------------\n",
    "def greedy_iterative_delete(model, G_orig, K, device):\n",
    "    \"\"\"\n",
    "    Iteratively pick K nodes, re-running the model after each deletion.\n",
    "    Returns a list of ORIGINAL node IDs.\n",
    "    \"\"\"\n",
    "    S = []                          # selected original IDs\n",
    "    G = G_orig.copy()               # work on a local copy\n",
    "\n",
    "    for _ in range(K):\n",
    "        # ---- relabel so nodes are 0…n-1 contiguous ---------------\n",
    "        G_rel = nx.convert_node_labels_to_integers(\n",
    "                    G, label_attribute='orig_id')\n",
    "\n",
    "        # build PyG tensors from the *relabeled* graph\n",
    "        x = extract_node_features(G_rel)                       # [n, 11]\n",
    "        # print(x.shape, \"node features shape\")\n",
    "        edges = list(G_rel.edges())\n",
    "        ei = torch.tensor(edges, dtype=torch.long).t().contiguous()\n",
    "        ei = torch.cat([ei, ei.flip(0)], dim=1)                # undirected\n",
    "        p  = torch.tensor([G_rel[u][v]['p'] for u, v in edges] * 2,\n",
    "                          dtype=torch.float)\n",
    "\n",
    "        # ---- run model & pick best node --------------------------\n",
    "        with torch.no_grad():\n",
    "            logits = model(x.to(device), ei.to(device), p.to(device)).cpu()\n",
    "\n",
    "        v_rel  = logits.argmax().item()                        # 0…n-1\n",
    "        v_orig = G_rel.nodes[v_rel]['orig_id']                 # back-map\n",
    "        S.append(v_orig)\n",
    "\n",
    "        # ---- delete from the *original-ID* graph ---------------\n",
    "        G.remove_node(v_orig)\n",
    "\n",
    "    return S"
   ]
  },
  {
   "cell_type": "code",
   "execution_count": 101,
   "id": "d6ad5f64",
   "metadata": {},
   "outputs": [
    {
     "name": "stderr",
     "output_type": "stream",
     "text": [
      "Greedy-iter:  40%|████      | 24/60 [00:01<00:01, 19.97it/s]"
     ]
    },
    {
     "name": "stdout",
     "output_type": "stream",
     "text": [
      "ER_sz100_sp0.0443_rp0.9_test100_0.pkl | EPC₀ 4888.3 → 3484.1  Δ -1404.2 | time: 0.93s\n",
      "top-K nodes: [75, 44, 53, 17, 25, 57, 64, 12, 50, 20]\n"
     ]
    },
    {
     "name": "stderr",
     "output_type": "stream",
     "text": [
      "Greedy-iter:  43%|████▎     | 26/60 [00:03<00:10,  3.14it/s]"
     ]
    },
    {
     "name": "stdout",
     "output_type": "stream",
     "text": [
      "ER_sz100_sp0.0443_rp0.9_test100_1.pkl | EPC₀ 4817.4 → 3594.4  Δ -1223.1 | time: 0.77s\n",
      "top-K nodes: [89, 38, 30, 7, 42, 80, 70, 22, 98, 76]\n",
      "ER_sz100_sp0.0443_rp0.9_test100_2.pkl | EPC₀ 4800.9 → 3364.2  Δ -1436.6 | time: 0.91s\n",
      "top-K nodes: [82, 90, 44, 68, 28, 59, 93, 48, 19, 18]\n"
     ]
    },
    {
     "name": "stderr",
     "output_type": "stream",
     "text": [
      "Greedy-iter:  47%|████▋     | 28/60 [00:05<00:18,  1.74it/s]"
     ]
    },
    {
     "name": "stdout",
     "output_type": "stream",
     "text": [
      "ER_sz100_sp0.0443_rp1.0_test100_0.pkl | EPC₀ 4750.1 → 3654.9  Δ -1095.3 | time: 1.10s\n",
      "top-K nodes: [63, 57, 23, 49, 54, 5, 33, 24, 14, 7]\n"
     ]
    },
    {
     "name": "stderr",
     "output_type": "stream",
     "text": [
      "Greedy-iter:  48%|████▊     | 29/60 [00:07<00:22,  1.40it/s]"
     ]
    },
    {
     "name": "stdout",
     "output_type": "stream",
     "text": [
      "ER_sz100_sp0.0443_rp1.0_test100_1.pkl | EPC₀ 4950.0 → 3657.3  Δ -1292.7 | time: 1.13s\n",
      "top-K nodes: [17, 29, 26, 8, 55, 2, 13, 20, 92, 7]\n"
     ]
    },
    {
     "name": "stderr",
     "output_type": "stream",
     "text": [
      "Greedy-iter:  53%|█████▎    | 32/60 [00:08<00:15,  1.80it/s]"
     ]
    },
    {
     "name": "stdout",
     "output_type": "stream",
     "text": [
      "ER_sz100_sp0.0443_rp1.0_test100_2.pkl | EPC₀ 4750.5 → 3402.2  Δ -1348.3 | time: 0.98s\n",
      "top-K nodes: [87, 25, 60, 50, 1, 31, 2, 92, 51, 65]\n"
     ]
    },
    {
     "name": "stderr",
     "output_type": "stream",
     "text": [
      "Greedy-iter: 100%|██████████| 60/60 [00:10<00:00,  5.71it/s]"
     ]
    },
    {
     "name": "stdout",
     "output_type": "stream",
     "text": [
      "\n",
      "Graphs processed: 6\n",
      "Avg del EPC: +3526.2\n"
     ]
    },
    {
     "name": "stderr",
     "output_type": "stream",
     "text": [
      "\n"
     ]
    }
   ],
   "source": [
    "# 4.  Inference + EPC\n",
    "# ------------------------------------------------------------------\n",
    "import time\n",
    "\n",
    "K           = 10\n",
    "mc_samples  = 100_000\n",
    "all_delta   = []\n",
    "\n",
    "for batch in tqdm(test_loader, desc=\"Greedy-iter\"):\n",
    "    batch = batch.to(device)\n",
    "    idx   = batch.idx.item()\n",
    "    fname = batch.file_name[0]\n",
    "\n",
    "    if \"sp0.0443\" in fname and (\"rp0.9\" in fname or \"rp1.0\" in fname):\n",
    "        t0 = time.perf_counter()\n",
    "        G_nx = pickle.load(open(test_ds.graph_paths[idx], 'rb'))['graph']\n",
    "\n",
    "        topk = greedy_iterative_delete(model, G_nx.copy(), K, device)\n",
    "\n",
    "        # opt_k = local_search_(G_nx.copy(), set(topk), mc_samples)\n",
    "\n",
    "        epc_del = epc_mc_deleted(G_nx.copy(), set(topk), mc_samples)\n",
    "        time_greedy_gnn = time.perf_counter() - t0\n",
    "\n",
    "        epc_0   = epc_mc_deleted(G_nx.copy(), set(),      mc_samples)\n",
    "        delta   = epc_del - epc_0      # negative = improvement\n",
    "        all_delta.append(epc_del)\n",
    "\n",
    "        print(f\"{fname} | EPC₀ {epc_0:.1f} → {epc_del:.1f}  Δ {delta:+.1f} | time: {time_greedy_gnn:.2f}s\")\n",
    "        print(\"top-K nodes:\", topk)\n",
    "\n",
    "# ------------------------------------------------------------------\n",
    "# 5.  Summary\n",
    "# ------------------------------------------------------------------\n",
    "if all_delta:\n",
    "    print(f\"\\nGraphs processed: {len(all_delta)}\")\n",
    "    print(f\"Avg del EPC: {np.mean(all_delta):+.1f}\")\n",
    "else:\n",
    "    print(\"No graphs matched the filename filter.\")"
   ]
  },
  {
   "cell_type": "code",
   "execution_count": 52,
   "id": "73e91235",
   "metadata": {},
   "outputs": [
    {
     "ename": "FileNotFoundError",
     "evalue": "[Errno 2] No such file or directory: '/home/tuguldurb/Development/Research/SCNDP/src/SCNDP/src/extension/learning/notebooks/gnn/data/best_model.pt'",
     "output_type": "error",
     "traceback": [
      "\u001b[0;31m---------------------------------------------------------------------------\u001b[0m",
      "\u001b[0;31mFileNotFoundError\u001b[0m                         Traceback (most recent call last)",
      "Cell \u001b[0;32mIn[52], line 21\u001b[0m\n\u001b[1;32m     19\u001b[0m in_dim       \u001b[38;5;241m=\u001b[39m \u001b[38;5;241m11\u001b[39m                     \u001b[38;5;66;03m# you decided to keep only the 11 node features\u001b[39;00m\n\u001b[1;32m     20\u001b[0m model        \u001b[38;5;241m=\u001b[39m SAGEEdgeProbModel(in_dim)\u001b[38;5;241m.\u001b[39mto(device)\n\u001b[0;32m---> 21\u001b[0m model\u001b[38;5;241m.\u001b[39mload_state_dict(\u001b[43mtorch\u001b[49m\u001b[38;5;241;43m.\u001b[39;49m\u001b[43mload\u001b[49m\u001b[43m(\u001b[49m\u001b[43mckpt_path\u001b[49m\u001b[43m,\u001b[49m\u001b[43m \u001b[49m\u001b[43mmap_location\u001b[49m\u001b[38;5;241;43m=\u001b[39;49m\u001b[43mdevice\u001b[49m\u001b[43m)\u001b[49m)\n\u001b[1;32m     22\u001b[0m model\u001b[38;5;241m.\u001b[39meval()\n\u001b[1;32m     24\u001b[0m \u001b[38;5;66;03m# ------------------------------------------------------------\u001b[39;00m\n\u001b[1;32m     25\u001b[0m \u001b[38;5;66;03m# 3.  INFERENCE + EPC\u001b[39;00m\n\u001b[1;32m     26\u001b[0m \u001b[38;5;66;03m# ------------------------------------------------------------\u001b[39;00m\n",
      "File \u001b[0;32m~/Development/Research/SCNDP/lib/python3.10/site-packages/torch/serialization.py:1479\u001b[0m, in \u001b[0;36mload\u001b[0;34m(f, map_location, pickle_module, weights_only, mmap, **pickle_load_args)\u001b[0m\n\u001b[1;32m   1476\u001b[0m \u001b[38;5;28;01mif\u001b[39;00m \u001b[38;5;124m\"\u001b[39m\u001b[38;5;124mencoding\u001b[39m\u001b[38;5;124m\"\u001b[39m \u001b[38;5;129;01mnot\u001b[39;00m \u001b[38;5;129;01min\u001b[39;00m pickle_load_args\u001b[38;5;241m.\u001b[39mkeys():\n\u001b[1;32m   1477\u001b[0m     pickle_load_args[\u001b[38;5;124m\"\u001b[39m\u001b[38;5;124mencoding\u001b[39m\u001b[38;5;124m\"\u001b[39m] \u001b[38;5;241m=\u001b[39m \u001b[38;5;124m\"\u001b[39m\u001b[38;5;124mutf-8\u001b[39m\u001b[38;5;124m\"\u001b[39m\n\u001b[0;32m-> 1479\u001b[0m \u001b[38;5;28;01mwith\u001b[39;00m \u001b[43m_open_file_like\u001b[49m\u001b[43m(\u001b[49m\u001b[43mf\u001b[49m\u001b[43m,\u001b[49m\u001b[43m \u001b[49m\u001b[38;5;124;43m\"\u001b[39;49m\u001b[38;5;124;43mrb\u001b[39;49m\u001b[38;5;124;43m\"\u001b[39;49m\u001b[43m)\u001b[49m \u001b[38;5;28;01mas\u001b[39;00m opened_file:\n\u001b[1;32m   1480\u001b[0m     \u001b[38;5;28;01mif\u001b[39;00m _is_zipfile(opened_file):\n\u001b[1;32m   1481\u001b[0m         \u001b[38;5;66;03m# The zipfile reader is going to advance the current file position.\u001b[39;00m\n\u001b[1;32m   1482\u001b[0m         \u001b[38;5;66;03m# If we want to actually tail call to torch.jit.load, we need to\u001b[39;00m\n\u001b[1;32m   1483\u001b[0m         \u001b[38;5;66;03m# reset back to the original position.\u001b[39;00m\n\u001b[1;32m   1484\u001b[0m         orig_position \u001b[38;5;241m=\u001b[39m opened_file\u001b[38;5;241m.\u001b[39mtell()\n",
      "File \u001b[0;32m~/Development/Research/SCNDP/lib/python3.10/site-packages/torch/serialization.py:759\u001b[0m, in \u001b[0;36m_open_file_like\u001b[0;34m(name_or_buffer, mode)\u001b[0m\n\u001b[1;32m    757\u001b[0m \u001b[38;5;28;01mdef\u001b[39;00m\u001b[38;5;250m \u001b[39m\u001b[38;5;21m_open_file_like\u001b[39m(name_or_buffer: FileLike, mode: \u001b[38;5;28mstr\u001b[39m) \u001b[38;5;241m-\u001b[39m\u001b[38;5;241m>\u001b[39m _opener[IO[\u001b[38;5;28mbytes\u001b[39m]]:\n\u001b[1;32m    758\u001b[0m     \u001b[38;5;28;01mif\u001b[39;00m _is_path(name_or_buffer):\n\u001b[0;32m--> 759\u001b[0m         \u001b[38;5;28;01mreturn\u001b[39;00m \u001b[43m_open_file\u001b[49m\u001b[43m(\u001b[49m\u001b[43mname_or_buffer\u001b[49m\u001b[43m,\u001b[49m\u001b[43m \u001b[49m\u001b[43mmode\u001b[49m\u001b[43m)\u001b[49m\n\u001b[1;32m    760\u001b[0m     \u001b[38;5;28;01melse\u001b[39;00m:\n\u001b[1;32m    761\u001b[0m         \u001b[38;5;28;01mif\u001b[39;00m \u001b[38;5;124m\"\u001b[39m\u001b[38;5;124mw\u001b[39m\u001b[38;5;124m\"\u001b[39m \u001b[38;5;129;01min\u001b[39;00m mode:\n",
      "File \u001b[0;32m~/Development/Research/SCNDP/lib/python3.10/site-packages/torch/serialization.py:740\u001b[0m, in \u001b[0;36m_open_file.__init__\u001b[0;34m(self, name, mode)\u001b[0m\n\u001b[1;32m    739\u001b[0m \u001b[38;5;28;01mdef\u001b[39;00m\u001b[38;5;250m \u001b[39m\u001b[38;5;21m__init__\u001b[39m(\u001b[38;5;28mself\u001b[39m, name: Union[\u001b[38;5;28mstr\u001b[39m, os\u001b[38;5;241m.\u001b[39mPathLike[\u001b[38;5;28mstr\u001b[39m]], mode: \u001b[38;5;28mstr\u001b[39m) \u001b[38;5;241m-\u001b[39m\u001b[38;5;241m>\u001b[39m \u001b[38;5;28;01mNone\u001b[39;00m:\n\u001b[0;32m--> 740\u001b[0m     \u001b[38;5;28msuper\u001b[39m()\u001b[38;5;241m.\u001b[39m\u001b[38;5;21m__init__\u001b[39m(\u001b[38;5;28;43mopen\u001b[39;49m\u001b[43m(\u001b[49m\u001b[43mname\u001b[49m\u001b[43m,\u001b[49m\u001b[43m \u001b[49m\u001b[43mmode\u001b[49m\u001b[43m)\u001b[49m)\n",
      "\u001b[0;31mFileNotFoundError\u001b[0m: [Errno 2] No such file or directory: '/home/tuguldurb/Development/Research/SCNDP/src/SCNDP/src/extension/learning/notebooks/gnn/data/best_model.pt'"
     ]
    }
   ],
   "source": [
    "from torch_geometric.loader import DataLoader\n",
    "\n",
    "graphs_dir   = \"/home/tuguldurb/Development/Research/SCNDP/src/SCNDP/src/extension/learning/notebooks/gnn/data/graphs/test_large_separate\"          # same dirs you used for train/val\n",
    "labels_dir   = \"/home/tuguldurb/Development/Research/SCNDP/src/SCNDP/src/extension/learning/notebooks/gnn/data/labels/test_large_separate\"          # not needed for inference but Dataset expects it\n",
    "ckpt_path    = \"/home/tuguldurb/Development/Research/SCNDP/src/SCNDP/src/extension/learning/notebooks/gnn/data/best_model.pt\" # saved in train_model()\n",
    "K            = 10                     # number of nodes to delete\n",
    "mc_samples   = 10_000                 # per-graph Monte-Carlo samples for EPC\n",
    "device       = torch.device('cuda' if torch.cuda.is_available() else 'cpu')\n",
    "\n",
    "# ------------------------------------------------------------\n",
    "# 1.  DATASET & DATALOADER  (batch_size = 1 for clarity)\n",
    "# ------------------------------------------------------------\n",
    "test_ds      = GraphEPCDataset(graphs_dir, labels_dir, split=\"ER\")\n",
    "test_loader  = DataLoader(test_ds, batch_size=1, shuffle=False)\n",
    "\n",
    "# ------------------------------------------------------------\n",
    "# 2.  LOAD MODEL\n",
    "# ------------------------------------------------------------\n",
    "in_dim       = 11                     # you decided to keep only the 11 node features\n",
    "model        = SAGEEdgeProbModel(in_dim).to(device)\n",
    "model.load_state_dict(torch.load(ckpt_path, map_location=device))\n",
    "model.eval()\n",
    "\n",
    "# ------------------------------------------------------------\n",
    "# 3.  INFERENCE + EPC\n",
    "# ------------------------------------------------------------\n",
    "from tqdm import tqdm\n",
    "\n",
    "all_epc = []\n",
    "i = 0\n",
    "\n",
    "for data in tqdm(test_loader, desc=\"Inference\"):\n",
    "\n",
    "    # if i == 30:\n",
    "    #     break\n",
    "    # move everything to GPU/CPU\n",
    "    data = data.to(device)\n",
    "\n",
    "    fname = data.file_name[0]\n",
    "    \n",
    "    if \"sp0.0443\" in fname and (\"rp0.9\" in fname or \"rp1.0\" in fname):\n",
    "        # ---- 3.1 node scores ----\n",
    "        print(\"file: \", data.file_name)\n",
    "        with torch.no_grad():\n",
    "            scores = model(data.x, data.edge_index, data.edge_prob)   # [N]\n",
    "        \n",
    "        # print(data.edge_prob)\n",
    "        # ---- 3.2 pick top-K nodes ----\n",
    "        # scores is already on the same device; .cpu() only if epc_mc_deleted needs CPU tensors\n",
    "        topk = scores.topk(K, largest=True).indices.tolist()         # list[int]\n",
    "\n",
    "        # ---- 3.3 compute EPC after deleting top-K ----\n",
    "        #   We need the *NetworkX graph*; fetch it via the original .pkl\n",
    "        #   The path is stored in test_ds.graph_paths[index] where `index`\n",
    "        #   is the position in the dataset.  The DataLoader gives us that\n",
    "        #   index in data.__dict__['idx']  (PyG attaches it automatically).\n",
    "        idx  = data.idx.item()         # scalar tensor → int\n",
    "        G_nx = pickle.load(open(test_ds.graph_paths[idx], 'rb'))['graph']\n",
    "        \n",
    "        epc_0   = epc_mc_deleted(G_nx.copy(), set(), num_samples=mc_samples)  \n",
    "        epc_del = epc_mc_deleted(G_nx.copy(), set(topk), num_samples=mc_samples)\n",
    "\n",
    "        all_epc.append(epc_del)\n",
    "\n",
    "        delta   = epc_del - epc_0     # negative  ⇒ improvement\n",
    "        print(f\"{fname}  EPC₀={epc_0:.1f}  after={epc_del:.1f}  Δ={delta:+.1f}\")\n",
    "\n",
    "        print(f\"Graph {idx:03d} | EPC(after delete) = {epc_del:.4f} | top-K = {topk}\")\n",
    "        \n",
    "        print(\"top-scores id,logit:\")\n",
    "        print(sorted(zip(topk, scores[topk].tolist()), key=lambda x: -x[1])[:5])\n",
    "\n",
    "        # confirm they exist in the NetworkX graph\n",
    "        assert all(v in G_nx for v in topk)\n",
    "        i += 1\n",
    "\n",
    "# ------------------------------------------------------------\n",
    "# 4.  SUMMARY\n",
    "# ------------------------------------------------------------\n",
    "import numpy as np\n",
    "print(f\"\\nAverage EPC over {len(all_epc)} test graphs: {np.mean(all_epc):.4f}\")"
   ]
  },
  {
   "cell_type": "code",
   "execution_count": 39,
   "id": "5ae8c295",
   "metadata": {},
   "outputs": [
    {
     "name": "stderr",
     "output_type": "stream",
     "text": [
      "sanity:   7%|▋         | 4/60 [00:00<00:01, 34.31it/s]"
     ]
    },
    {
     "name": "stdout",
     "output_type": "stream",
     "text": [
      "ER_sz100_sp0.0443_rp0.1_test100_0.pkl EPC0=39.5800  EPC-del=24.3855  Δ=-15.1945  K=10\n",
      "ER_sz100_sp0.0443_rp0.1_test100_1.pkl EPC0=33.5550  EPC-del=20.0340  Δ=-13.5210  K=10\n",
      "ER_sz100_sp0.0443_rp0.1_test100_2.pkl EPC0=36.4950  EPC-del=21.7890  Δ=-14.7060  K=10\n",
      "ER_sz100_sp0.0443_rp0.2_test100_0.pkl EPC0=206.7300  EPC-del=74.4525  Δ=-132.2775  K=10\n",
      "ER_sz100_sp0.0443_rp0.2_test100_1.pkl EPC0=225.4850  EPC-del=63.9765  Δ=-161.5085  K=10\n",
      "ER_sz100_sp0.0443_rp0.2_test100_2.pkl EPC0=223.3700  EPC-del=71.1315  Δ=-152.2385  K=10\n",
      "ER_sz100_sp0.0443_rp0.3_test100_0.pkl EPC0=1069.6250  EPC-del=201.0375  Δ=-868.5875  K=10\n"
     ]
    },
    {
     "name": "stderr",
     "output_type": "stream",
     "text": [
      "sanity:  20%|██        | 12/60 [00:00<00:01, 31.08it/s]"
     ]
    },
    {
     "name": "stdout",
     "output_type": "stream",
     "text": [
      "ER_sz100_sp0.0443_rp0.3_test100_1.pkl EPC0=1015.0900  EPC-del=188.9190  Δ=-826.1710  K=10\n",
      "ER_sz100_sp0.0443_rp0.3_test100_2.pkl EPC0=868.6600  EPC-del=158.2245  Δ=-710.4355  K=10\n",
      "ER_sz100_sp0.0443_rp0.4_test100_0.pkl EPC0=2556.6050  EPC-del=895.8645  Δ=-1660.7405  K=10\n",
      "ER_sz100_sp0.0443_rp0.4_test100_1.pkl EPC0=2758.2750  EPC-del=723.4830  Δ=-2034.7920  K=10\n",
      "ER_sz100_sp0.0443_rp0.4_test100_2.pkl EPC0=3103.0700  EPC-del=1142.8155  Δ=-1960.2545  K=10\n",
      "ER_sz100_sp0.0443_rp0.5_test100_0.pkl EPC0=3225.4200  EPC-del=1195.1460  Δ=-2030.2740  K=10\n",
      "ER_sz100_sp0.0443_rp0.5_test100_1.pkl EPC0=2999.6550  EPC-del=1153.9350  Δ=-1845.7200  K=10\n"
     ]
    },
    {
     "name": "stderr",
     "output_type": "stream",
     "text": [
      "sanity:  33%|███▎      | 20/60 [00:00<00:01, 30.12it/s]"
     ]
    },
    {
     "name": "stdout",
     "output_type": "stream",
     "text": [
      "ER_sz100_sp0.0443_rp0.5_test100_2.pkl EPC0=3702.0400  EPC-del=2174.4630  Δ=-1527.5770  K=10\n",
      "ER_sz100_sp0.0443_rp0.6_test100_0.pkl EPC0=4439.0500  EPC-del=3007.7190  Δ=-1431.3310  K=10\n",
      "ER_sz100_sp0.0443_rp0.6_test100_1.pkl EPC0=3891.4600  EPC-del=2129.1075  Δ=-1762.3525  K=10\n",
      "ER_sz100_sp0.0443_rp0.6_test100_2.pkl EPC0=3904.3700  EPC-del=2063.5515  Δ=-1840.8185  K=10\n",
      "ER_sz100_sp0.0443_rp0.7_test100_0.pkl EPC0=4354.1150  EPC-del=2876.7780  Δ=-1477.3370  K=10\n",
      "ER_sz100_sp0.0443_rp0.7_test100_1.pkl EPC0=4180.1350  EPC-del=2393.1495  Δ=-1786.9855  K=10\n"
     ]
    },
    {
     "name": "stderr",
     "output_type": "stream",
     "text": [
      "sanity:  40%|████      | 24/60 [00:00<00:01, 30.21it/s]"
     ]
    },
    {
     "name": "stdout",
     "output_type": "stream",
     "text": [
      "ER_sz100_sp0.0443_rp0.7_test100_2.pkl EPC0=4177.4600  EPC-del=2403.7515  Δ=-1773.7085  K=10\n",
      "ER_sz100_sp0.0443_rp0.8_test100_0.pkl EPC0=4775.0400  EPC-del=3512.2545  Δ=-1262.7855  K=10\n",
      "ER_sz100_sp0.0443_rp0.8_test100_1.pkl EPC0=4638.9150  EPC-del=3093.4260  Δ=-1545.4890  K=10\n",
      "ER_sz100_sp0.0443_rp0.8_test100_2.pkl EPC0=4552.2600  EPC-del=2915.7570  Δ=-1636.5030  K=10\n",
      "ER_sz100_sp0.0443_rp0.9_test100_0.pkl EPC0=4895.4800  EPC-del=3300.3405  Δ=-1595.1395  K=10\n",
      "ER_sz100_sp0.0443_rp0.9_test100_1.pkl EPC0=4818.5200  EPC-del=3452.0445  Δ=-1366.4755  K=10\n"
     ]
    },
    {
     "name": "stderr",
     "output_type": "stream",
     "text": [
      "sanity:  52%|█████▏    | 31/60 [00:01<00:01, 27.34it/s]"
     ]
    },
    {
     "name": "stdout",
     "output_type": "stream",
     "text": [
      "ER_sz100_sp0.0443_rp0.9_test100_2.pkl EPC0=4801.9200  EPC-del=3301.5600  Δ=-1500.3600  K=10\n",
      "ER_sz100_sp0.0443_rp1.0_test100_0.pkl EPC0=4753.0000  EPC-del=3732.6150  Δ=-1020.3850  K=10\n",
      "ER_sz100_sp0.0443_rp1.0_test100_1.pkl EPC0=4950.0000  EPC-del=3734.1630  Δ=-1215.8370  K=10\n",
      "ER_sz100_sp0.0443_rp1.0_test100_2.pkl EPC0=4762.6400  EPC-del=3469.4370  Δ=-1293.2030  K=10\n",
      "ER_sz100_sp0.0667_rp0.1_test100_0.pkl EPC0=88.1100  EPC-del=48.2355  Δ=-39.8745  K=10\n",
      "ER_sz100_sp0.0667_rp0.1_test100_1.pkl EPC0=90.0400  EPC-del=46.6920  Δ=-43.3480  K=10\n"
     ]
    },
    {
     "name": "stderr",
     "output_type": "stream",
     "text": [
      "sanity:  65%|██████▌   | 39/60 [00:01<00:00, 30.30it/s]"
     ]
    },
    {
     "name": "stdout",
     "output_type": "stream",
     "text": [
      "ER_sz100_sp0.0667_rp0.1_test100_2.pkl EPC0=83.4400  EPC-del=44.3160  Δ=-39.1240  K=10\n",
      "ER_sz100_sp0.0667_rp0.2_test100_0.pkl EPC0=818.1300  EPC-del=235.2825  Δ=-582.8475  K=10\n",
      "ER_sz100_sp0.0667_rp0.2_test100_1.pkl EPC0=891.2250  EPC-del=266.9040  Δ=-624.3210  K=10\n",
      "ER_sz100_sp0.0667_rp0.2_test100_2.pkl EPC0=930.5250  EPC-del=252.3150  Δ=-678.2100  K=10\n",
      "ER_sz100_sp0.0667_rp0.3_test100_0.pkl EPC0=2964.3100  EPC-del=1183.6575  Δ=-1780.6525  K=10\n",
      "ER_sz100_sp0.0667_rp0.3_test100_1.pkl EPC0=2410.0000  EPC-del=663.5295  Δ=-1746.4705  K=10\n",
      "ER_sz100_sp0.0667_rp0.3_test100_2.pkl EPC0=3247.7200  EPC-del=1636.1055  Δ=-1611.6145  K=10\n"
     ]
    },
    {
     "name": "stderr",
     "output_type": "stream",
     "text": [
      "sanity:  72%|███████▏  | 43/60 [00:01<00:00, 27.68it/s]"
     ]
    },
    {
     "name": "stdout",
     "output_type": "stream",
     "text": [
      "ER_sz100_sp0.0667_rp0.4_test100_0.pkl EPC0=4154.5450  EPC-del=2779.1865  Δ=-1375.3585  K=10\n",
      "ER_sz100_sp0.0667_rp0.4_test100_1.pkl EPC0=3980.9750  EPC-del=2569.8780  Δ=-1411.0970  K=10\n",
      "ER_sz100_sp0.0667_rp0.4_test100_2.pkl EPC0=4190.5700  EPC-del=2892.8925  Δ=-1297.6775  K=10\n",
      "ER_sz100_sp0.0667_rp0.5_test100_0.pkl EPC0=4563.9500  EPC-del=3225.7170  Δ=-1338.2330  K=10\n",
      "ER_sz100_sp0.0667_rp0.5_test100_1.pkl EPC0=4516.0250  EPC-del=3048.5700  Δ=-1467.4550  K=10\n"
     ]
    },
    {
     "name": "stderr",
     "output_type": "stream",
     "text": [
      "sanity:  82%|████████▏ | 49/60 [00:01<00:00, 25.43it/s]"
     ]
    },
    {
     "name": "stdout",
     "output_type": "stream",
     "text": [
      "ER_sz100_sp0.0667_rp0.5_test100_2.pkl EPC0=4620.4350  EPC-del=3324.2175  Δ=-1296.2175  K=10\n",
      "ER_sz100_sp0.0667_rp0.6_test100_0.pkl EPC0=4694.0150  EPC-del=3240.7605  Δ=-1453.2545  K=10\n",
      "ER_sz100_sp0.0667_rp0.6_test100_1.pkl EPC0=4712.3650  EPC-del=3333.5055  Δ=-1378.8595  K=10\n",
      "ER_sz100_sp0.0667_rp0.6_test100_2.pkl EPC0=4796.9400  EPC-del=3588.8085  Δ=-1208.1315  K=10\n",
      "ER_sz100_sp0.0667_rp0.7_test100_0.pkl EPC0=4847.3450  EPC-del=3584.6640  Δ=-1262.6810  K=10\n"
     ]
    },
    {
     "name": "stderr",
     "output_type": "stream",
     "text": [
      "sanity:  87%|████████▋ | 52/60 [00:01<00:00, 24.83it/s]"
     ]
    },
    {
     "name": "stdout",
     "output_type": "stream",
     "text": [
      "ER_sz100_sp0.0667_rp0.7_test100_1.pkl EPC0=4886.2050  EPC-del=3756.9150  Δ=-1129.2900  K=10\n",
      "ER_sz100_sp0.0667_rp0.7_test100_2.pkl EPC0=4821.6300  EPC-del=3510.3735  Δ=-1311.2565  K=10\n",
      "ER_sz100_sp0.0667_rp0.8_test100_0.pkl EPC0=4897.6350  EPC-del=3646.3185  Δ=-1251.3165  K=10\n",
      "ER_sz100_sp0.0667_rp0.8_test100_1.pkl EPC0=4939.0500  EPC-del=3774.8520  Δ=-1164.1980  K=10\n",
      "ER_sz100_sp0.0667_rp0.8_test100_2.pkl EPC0=4917.1750  EPC-del=3633.2460  Δ=-1283.9290  K=10\n"
     ]
    },
    {
     "name": "stderr",
     "output_type": "stream",
     "text": [
      "sanity:  97%|█████████▋| 58/60 [00:02<00:00, 23.84it/s]"
     ]
    },
    {
     "name": "stdout",
     "output_type": "stream",
     "text": [
      "ER_sz100_sp0.0667_rp0.9_test100_0.pkl EPC0=4927.1100  EPC-del=3651.8580  Δ=-1275.2520  K=10\n",
      "ER_sz100_sp0.0667_rp0.9_test100_1.pkl EPC0=4947.4750  EPC-del=3736.6740  Δ=-1210.8010  K=10\n",
      "ER_sz100_sp0.0667_rp0.9_test100_2.pkl EPC0=4927.9550  EPC-del=3400.4925  Δ=-1527.4625  K=10\n",
      "ER_sz100_sp0.0667_rp1.0_test100_0.pkl EPC0=4950.0000  EPC-del=4005.0000  Δ=-945.0000  K=10\n",
      "ER_sz100_sp0.0667_rp1.0_test100_1.pkl EPC0=4950.0000  EPC-del=3912.4800  Δ=-1037.5200  K=10\n"
     ]
    },
    {
     "name": "stderr",
     "output_type": "stream",
     "text": [
      "sanity: 100%|██████████| 60/60 [00:02<00:00, 27.23it/s]"
     ]
    },
    {
     "name": "stdout",
     "output_type": "stream",
     "text": [
      "ER_sz100_sp0.0667_rp1.0_test100_2.pkl EPC0=4851.9800  EPC-del=3733.3890  Δ=-1118.5910  K=10\n",
      "done.\n"
     ]
    },
    {
     "name": "stderr",
     "output_type": "stream",
     "text": [
      "\n"
     ]
    }
   ],
   "source": [
    "# 0. CONFIGURATION\n",
    "# ----------------------------------------------------------------------\n",
    "graphs_dir  = \"data/graphs/test_100/ER\"\n",
    "labels_dir  = \"data/labels/test_100/ER\"          # same sub-folder structure\n",
    "K           = 10                            # how many nodes to delete\n",
    "mc_samples  = 10_000                        # EPC Monte-Carlo samples\n",
    "\n",
    "# ----------------------------------------------------------------------\n",
    "# 1. HELPER: load graph + label file\n",
    "# ----------------------------------------------------------------------\n",
    "def load_graph_and_scores(pkl_path):\n",
    "    G   = pickle.load(open(pkl_path, \"rb\"))[\"graph\"]\n",
    "\n",
    "    # label file has the same stem plus '_labels.pt'\n",
    "    lbl_path = os.path.join(\n",
    "        labels_dir,\n",
    "        os.path.basename(pkl_path).replace(\".pkl\", \"_labels.pt\")\n",
    "    )\n",
    "    if not os.path.exists(lbl_path):\n",
    "        raise FileNotFoundError(f\"label file not found for {pkl_path}\")\n",
    "\n",
    "    # tensor shape [N], dtype=float\n",
    "    log1_scores = torch.load(lbl_path)\n",
    "    # undo stabilisation: score = exp(label) - 1\n",
    "    scores = log1_scores.exp() - 1.0\n",
    "\n",
    "    return G, scores\n",
    "\n",
    "# ----------------------------------------------------------------------\n",
    "# 2. MAIN LOOP\n",
    "# ----------------------------------------------------------------------\n",
    "for pkl in tqdm(sorted(glob.glob(os.path.join(graphs_dir, \"*.pkl\"))),\n",
    "                desc=\"sanity\"):\n",
    "\n",
    "    G, scores = load_graph_and_scores(pkl)\n",
    "    N         = G.number_of_nodes()\n",
    "\n",
    "    # baseline EPC (no deletions)\n",
    "    epc_0 = epc_mc_deleted(G.copy(), set(), num_samples=mc_samples)\n",
    "\n",
    "    # top-K indices by descending score\n",
    "    topk   = scores.topk(K).indices.tolist()       # list[int]\n",
    "    epc_K  = epc_mc_deleted(G.copy(), set(topk), num_samples=mc_samples)\n",
    "\n",
    "    print(f\"{os.path.basename(pkl):<25}\"\n",
    "          f\" EPC0={epc_0:7.4f}  \"\n",
    "          f\"EPC-del={epc_K:7.4f}  \"\n",
    "          f\"Δ={epc_K-epc_0:+.4f}  \"\n",
    "          f\"K={K}\")\n",
    "\n",
    "print(\"done.\")"
   ]
  },
  {
   "cell_type": "code",
   "execution_count": 72,
   "id": "b2eef6fd",
   "metadata": {},
   "outputs": [
    {
     "name": "stderr",
     "output_type": "stream",
     "text": [
      "sanity:   2%|▏         | 4/180 [00:00<00:05, 29.65it/s]"
     ]
    },
    {
     "name": "stdout",
     "output_type": "stream",
     "text": [
      "BA_sz100_sp2_rp0.1_test100_0.pkl EPC0=41.8550  EPC-del=11.1960  Δ=-30.6590  K=10\n",
      "BA_sz100_sp2_rp0.1_test100_1.pkl EPC0=43.1600  EPC-del= 9.0720  Δ=-34.0880  K=10\n",
      "BA_sz100_sp2_rp0.1_test100_2.pkl EPC0=44.3950  EPC-del= 9.5535  Δ=-34.8415  K=10\n",
      "BA_sz100_sp2_rp0.2_test100_0.pkl EPC0=239.7600  EPC-del=25.2045  Δ=-214.5555  K=10\n",
      "BA_sz100_sp2_rp0.2_test100_1.pkl EPC0=234.3200  EPC-del=25.8660  Δ=-208.4540  K=10\n",
      "BA_sz100_sp2_rp0.2_test100_2.pkl EPC0=258.6100  EPC-del=22.4010  Δ=-236.2090  K=10\n"
     ]
    },
    {
     "name": "stderr",
     "output_type": "stream",
     "text": [
      "sanity:   6%|▌         | 11/180 [00:00<00:05, 30.86it/s]"
     ]
    },
    {
     "name": "stdout",
     "output_type": "stream",
     "text": [
      "BA_sz100_sp2_rp0.3_test100_0.pkl EPC0=910.2500  EPC-del=50.0760  Δ=-860.1740  K=10\n",
      "BA_sz100_sp2_rp0.3_test100_1.pkl EPC0=903.3950  EPC-del=51.4845  Δ=-851.9105  K=10\n",
      "BA_sz100_sp2_rp0.3_test100_2.pkl EPC0=850.8100  EPC-del=43.2450  Δ=-807.5650  K=10\n",
      "BA_sz100_sp2_rp0.4_test100_0.pkl EPC0=1990.8750  EPC-del=80.4060  Δ=-1910.4690  K=10\n",
      "BA_sz100_sp2_rp0.4_test100_1.pkl EPC0=1997.6100  EPC-del=88.6815  Δ=-1908.9285  K=10\n",
      "BA_sz100_sp2_rp0.4_test100_2.pkl EPC0=1976.9650  EPC-del=93.0645  Δ=-1883.9005  K=10\n",
      "BA_sz100_sp2_rp0.5_test100_0.pkl EPC0=3005.4250  EPC-del=108.9630  Δ=-2896.4620  K=10\n"
     ]
    },
    {
     "name": "stderr",
     "output_type": "stream",
     "text": [
      "sanity:  11%|█         | 19/180 [00:00<00:05, 30.26it/s]"
     ]
    },
    {
     "name": "stdout",
     "output_type": "stream",
     "text": [
      "BA_sz100_sp2_rp0.5_test100_1.pkl EPC0=3015.4850  EPC-del=145.9215  Δ=-2869.5635  K=10\n",
      "BA_sz100_sp2_rp0.5_test100_2.pkl EPC0=3028.8750  EPC-del=122.8635  Δ=-2906.0115  K=10\n",
      "BA_sz100_sp2_rp0.6_test100_0.pkl EPC0=3820.7100  EPC-del=229.7610  Δ=-3590.9490  K=10\n",
      "BA_sz100_sp2_rp0.6_test100_1.pkl EPC0=3818.7250  EPC-del=248.7465  Δ=-3569.9785  K=10\n",
      "BA_sz100_sp2_rp0.6_test100_2.pkl EPC0=3802.4250  EPC-del=184.5495  Δ=-3617.8755  K=10\n",
      "BA_sz100_sp2_rp0.7_test100_0.pkl EPC0=4370.7200  EPC-del=680.3955  Δ=-3690.3245  K=10\n"
     ]
    },
    {
     "name": "stderr",
     "output_type": "stream",
     "text": [
      "sanity:  13%|█▎        | 23/180 [00:00<00:05, 29.77it/s]"
     ]
    },
    {
     "name": "stdout",
     "output_type": "stream",
     "text": [
      "BA_sz100_sp2_rp0.7_test100_1.pkl EPC0=4398.4300  EPC-del=1466.0910  Δ=-2932.3390  K=10\n",
      "BA_sz100_sp2_rp0.7_test100_2.pkl EPC0=4353.4550  EPC-del=683.2125  Δ=-3670.2425  K=10\n",
      "BA_sz100_sp2_rp0.8_test100_0.pkl EPC0=4696.5000  EPC-del=1546.9785  Δ=-3149.5215  K=10\n",
      "BA_sz100_sp2_rp0.8_test100_1.pkl EPC0=4694.9250  EPC-del=1495.2645  Δ=-3199.6605  K=10\n",
      "BA_sz100_sp2_rp0.8_test100_2.pkl EPC0=4714.7400  EPC-del=1611.8865  Δ=-3102.8535  K=10\n",
      "BA_sz100_sp2_rp0.9_test100_0.pkl EPC0=4898.1800  EPC-del=2531.8755  Δ=-2366.3045  K=10\n"
     ]
    },
    {
     "name": "stderr",
     "output_type": "stream",
     "text": [
      "sanity:  16%|█▌        | 29/180 [00:00<00:05, 28.12it/s]"
     ]
    },
    {
     "name": "stdout",
     "output_type": "stream",
     "text": [
      "BA_sz100_sp2_rp0.9_test100_1.pkl EPC0=4903.9800  EPC-del=2504.0475  Δ=-2399.9325  K=10\n",
      "BA_sz100_sp2_rp0.9_test100_2.pkl EPC0=4893.9400  EPC-del=1408.5000  Δ=-3485.4400  K=10\n",
      "BA_sz100_sp2_rp1.0_test100_0.pkl EPC0=4950.0000  EPC-del=3171.7575  Δ=-1778.2425  K=10\n",
      "BA_sz100_sp2_rp1.0_test100_1.pkl EPC0=4950.0000  EPC-del=2505.2625  Δ=-2444.7375  K=10\n",
      "BA_sz100_sp2_rp1.0_test100_2.pkl EPC0=4950.0000  EPC-del=3249.1080  Δ=-1700.8920  K=10\n",
      "BA_sz100_sp3_rp0.1_test100_0.pkl EPC0=88.9650  EPC-del=23.3820  Δ=-65.5830  K=10\n"
     ]
    },
    {
     "name": "stderr",
     "output_type": "stream",
     "text": [
      "sanity:  21%|██        | 37/180 [00:01<00:04, 30.18it/s]"
     ]
    },
    {
     "name": "stdout",
     "output_type": "stream",
     "text": [
      "BA_sz100_sp3_rp0.1_test100_1.pkl EPC0=89.0400  EPC-del=22.6260  Δ=-66.4140  K=10\n",
      "BA_sz100_sp3_rp0.1_test100_2.pkl EPC0=94.2300  EPC-del=19.9755  Δ=-74.2545  K=10\n",
      "BA_sz100_sp3_rp0.2_test100_0.pkl EPC0=919.5350  EPC-del=53.2800  Δ=-866.2550  K=10\n",
      "BA_sz100_sp3_rp0.2_test100_1.pkl EPC0=893.5150  EPC-del=60.4350  Δ=-833.0800  K=10\n",
      "BA_sz100_sp3_rp0.2_test100_2.pkl EPC0=869.3700  EPC-del=64.4040  Δ=-804.9660  K=10\n",
      "BA_sz100_sp3_rp0.3_test100_0.pkl EPC0=2401.8550  EPC-del=194.1345  Δ=-2207.7205  K=10\n",
      "BA_sz100_sp3_rp0.3_test100_1.pkl EPC0=2405.4500  EPC-del=232.5510  Δ=-2172.8990  K=10\n"
     ]
    },
    {
     "name": "stderr",
     "output_type": "stream",
     "text": [
      "sanity:  23%|██▎       | 41/180 [00:01<00:04, 30.16it/s]"
     ]
    },
    {
     "name": "stdout",
     "output_type": "stream",
     "text": [
      "BA_sz100_sp3_rp0.3_test100_2.pkl EPC0=2420.4850  EPC-del=173.4030  Δ=-2247.0820  K=10\n",
      "BA_sz100_sp3_rp0.4_test100_0.pkl EPC0=3490.8950  EPC-del=456.2820  Δ=-3034.6130  K=10\n",
      "BA_sz100_sp3_rp0.4_test100_1.pkl EPC0=3478.3650  EPC-del=273.6270  Δ=-3204.7380  K=10\n",
      "BA_sz100_sp3_rp0.4_test100_2.pkl EPC0=3510.5500  EPC-del=469.7775  Δ=-3040.7725  K=10\n",
      "BA_sz100_sp3_rp0.5_test100_0.pkl EPC0=4264.9650  EPC-del=1898.0460  Δ=-2366.9190  K=10\n"
     ]
    },
    {
     "name": "stderr",
     "output_type": "stream",
     "text": [
      "sanity:  27%|██▋       | 48/180 [00:01<00:05, 25.97it/s]"
     ]
    },
    {
     "name": "stdout",
     "output_type": "stream",
     "text": [
      "BA_sz100_sp3_rp0.5_test100_1.pkl EPC0=4149.9900  EPC-del=1230.7095  Δ=-2919.2805  K=10\n",
      "BA_sz100_sp3_rp0.5_test100_2.pkl EPC0=4203.4050  EPC-del=1906.3125  Δ=-2297.0925  K=10\n",
      "BA_sz100_sp3_rp0.6_test100_0.pkl EPC0=4603.6400  EPC-del=2325.6135  Δ=-2278.0265  K=10\n",
      "BA_sz100_sp3_rp0.6_test100_1.pkl EPC0=4610.2500  EPC-del=2314.5750  Δ=-2295.6750  K=10\n",
      "BA_sz100_sp3_rp0.6_test100_2.pkl EPC0=4602.8650  EPC-del=2089.3905  Δ=-2513.4745  K=10\n"
     ]
    },
    {
     "name": "stderr",
     "output_type": "stream",
     "text": [
      "sanity:  28%|██▊       | 51/180 [00:01<00:05, 24.42it/s]"
     ]
    },
    {
     "name": "stdout",
     "output_type": "stream",
     "text": [
      "BA_sz100_sp3_rp0.7_test100_0.pkl EPC0=4800.2600  EPC-del=2266.1820  Δ=-2534.0780  K=10\n",
      "BA_sz100_sp3_rp0.7_test100_1.pkl EPC0=4823.6150  EPC-del=2728.3365  Δ=-2095.2785  K=10\n",
      "BA_sz100_sp3_rp0.7_test100_2.pkl EPC0=4822.1050  EPC-del=2967.0345  Δ=-1855.0705  K=10\n",
      "BA_sz100_sp3_rp0.8_test100_0.pkl EPC0=4922.7400  EPC-del=3563.7795  Δ=-1358.9605  K=10\n",
      "BA_sz100_sp3_rp0.8_test100_1.pkl EPC0=4919.5100  EPC-del=3490.9200  Δ=-1428.5900  K=10\n"
     ]
    },
    {
     "name": "stderr",
     "output_type": "stream",
     "text": [
      "sanity:  32%|███▏      | 57/180 [00:02<00:05, 23.83it/s]"
     ]
    },
    {
     "name": "stdout",
     "output_type": "stream",
     "text": [
      "BA_sz100_sp3_rp0.8_test100_2.pkl EPC0=4910.2600  EPC-del=3212.0730  Δ=-1698.1870  K=10\n",
      "BA_sz100_sp3_rp0.9_test100_0.pkl EPC0=4945.2300  EPC-del=3642.4620  Δ=-1302.7680  K=10\n",
      "BA_sz100_sp3_rp0.9_test100_1.pkl EPC0=4947.8500  EPC-del=3625.4205  Δ=-1322.4295  K=10\n",
      "BA_sz100_sp3_rp0.9_test100_2.pkl EPC0=4946.0000  EPC-del=3827.7990  Δ=-1118.2010  K=10\n",
      "BA_sz100_sp3_rp1.0_test100_0.pkl EPC0=4950.0000  EPC-del=3655.1700  Δ=-1294.8300  K=10\n",
      "BA_sz100_sp3_rp1.0_test100_1.pkl EPC0=4950.0000  EPC-del=3915.2520  Δ=-1034.7480  K=10\n"
     ]
    },
    {
     "name": "stderr",
     "output_type": "stream",
     "text": [
      "sanity:  36%|███▌      | 64/180 [00:02<00:04, 27.25it/s]"
     ]
    },
    {
     "name": "stdout",
     "output_type": "stream",
     "text": [
      "BA_sz100_sp3_rp1.0_test100_2.pkl EPC0=4950.0000  EPC-del=3913.6680  Δ=-1036.3320  K=10\n",
      "ER_sz100_sp0.0443_rp0.1_test100_0.pkl EPC0=38.7300  EPC-del=22.7655  Δ=-15.9645  K=10\n",
      "ER_sz100_sp0.0443_rp0.1_test100_1.pkl EPC0=33.0550  EPC-del=17.7300  Δ=-15.3250  K=10\n",
      "ER_sz100_sp0.0443_rp0.1_test100_2.pkl EPC0=39.4600  EPC-del=21.5370  Δ=-17.9230  K=10\n",
      "ER_sz100_sp0.0443_rp0.2_test100_0.pkl EPC0=209.3800  EPC-del=74.4075  Δ=-134.9725  K=10\n",
      "ER_sz100_sp0.0443_rp0.2_test100_1.pkl EPC0=228.3750  EPC-del=63.6390  Δ=-164.7360  K=10\n",
      "ER_sz100_sp0.0443_rp0.2_test100_2.pkl EPC0=224.0950  EPC-del=64.6560  Δ=-159.4390  K=10\n"
     ]
    },
    {
     "name": "stderr",
     "output_type": "stream",
     "text": [
      "sanity:  39%|███▉      | 71/180 [00:02<00:03, 29.10it/s]"
     ]
    },
    {
     "name": "stdout",
     "output_type": "stream",
     "text": [
      "ER_sz100_sp0.0443_rp0.3_test100_0.pkl EPC0=1066.3500  EPC-del=179.2890  Δ=-887.0610  K=10\n",
      "ER_sz100_sp0.0443_rp0.3_test100_1.pkl EPC0=1005.3950  EPC-del=179.4060  Δ=-825.9890  K=10\n",
      "ER_sz100_sp0.0443_rp0.3_test100_2.pkl EPC0=856.9550  EPC-del=127.2285  Δ=-729.7265  K=10\n",
      "ER_sz100_sp0.0443_rp0.4_test100_0.pkl EPC0=2533.8300  EPC-del=739.2600  Δ=-1794.5700  K=10\n",
      "ER_sz100_sp0.0443_rp0.4_test100_1.pkl EPC0=2755.4450  EPC-del=679.9275  Δ=-2075.5175  K=10\n",
      "ER_sz100_sp0.0443_rp0.4_test100_2.pkl EPC0=3100.5150  EPC-del=1009.6785  Δ=-2090.8365  K=10\n",
      "ER_sz100_sp0.0443_rp0.5_test100_0.pkl EPC0=3204.9650  EPC-del=1100.4210  Δ=-2104.5440  K=10\n"
     ]
    },
    {
     "name": "stderr",
     "output_type": "stream",
     "text": [
      "sanity:  43%|████▎     | 77/180 [00:02<00:03, 27.22it/s]"
     ]
    },
    {
     "name": "stdout",
     "output_type": "stream",
     "text": [
      "ER_sz100_sp0.0443_rp0.5_test100_1.pkl EPC0=3009.8250  EPC-del=1307.9925  Δ=-1701.8325  K=10\n",
      "ER_sz100_sp0.0443_rp0.5_test100_2.pkl EPC0=3671.3400  EPC-del=2041.2810  Δ=-1630.0590  K=10\n",
      "ER_sz100_sp0.0443_rp0.6_test100_0.pkl EPC0=4447.3850  EPC-del=2953.8585  Δ=-1493.5265  K=10\n",
      "ER_sz100_sp0.0443_rp0.6_test100_1.pkl EPC0=3909.8950  EPC-del=2087.3385  Δ=-1822.5565  K=10\n",
      "ER_sz100_sp0.0443_rp0.6_test100_2.pkl EPC0=3910.6800  EPC-del=2000.3400  Δ=-1910.3400  K=10\n",
      "ER_sz100_sp0.0443_rp0.7_test100_0.pkl EPC0=4367.3950  EPC-del=2840.5440  Δ=-1526.8510  K=10\n"
     ]
    },
    {
     "name": "stderr",
     "output_type": "stream",
     "text": [
      "sanity:  46%|████▌     | 83/180 [00:02<00:03, 28.51it/s]"
     ]
    },
    {
     "name": "stdout",
     "output_type": "stream",
     "text": [
      "ER_sz100_sp0.0443_rp0.7_test100_1.pkl EPC0=4195.6550  EPC-del=2311.7760  Δ=-1883.8790  K=10\n",
      "ER_sz100_sp0.0443_rp0.7_test100_2.pkl EPC0=4169.9500  EPC-del=2254.0500  Δ=-1915.9000  K=10\n",
      "ER_sz100_sp0.0443_rp0.8_test100_0.pkl EPC0=4782.9600  EPC-del=3399.1425  Δ=-1383.8175  K=10\n",
      "ER_sz100_sp0.0443_rp0.8_test100_1.pkl EPC0=4628.1800  EPC-del=2920.5990  Δ=-1707.5810  K=10\n",
      "ER_sz100_sp0.0443_rp0.8_test100_2.pkl EPC0=4542.8750  EPC-del=2866.5045  Δ=-1676.3705  K=10\n",
      "ER_sz100_sp0.0443_rp0.9_test100_0.pkl EPC0=4888.3700  EPC-del=3369.7215  Δ=-1518.6485  K=10\n"
     ]
    },
    {
     "name": "stderr",
     "output_type": "stream",
     "text": [
      "sanity:  50%|█████     | 90/180 [00:03<00:02, 30.15it/s]"
     ]
    },
    {
     "name": "stdout",
     "output_type": "stream",
     "text": [
      "ER_sz100_sp0.0443_rp0.9_test100_1.pkl EPC0=4819.0900  EPC-del=3283.7310  Δ=-1535.3590  K=10\n",
      "ER_sz100_sp0.0443_rp0.9_test100_2.pkl EPC0=4804.1200  EPC-del=3293.9730  Δ=-1510.1470  K=10\n",
      "ER_sz100_sp0.0443_rp1.0_test100_0.pkl EPC0=4755.4250  EPC-del=3733.7760  Δ=-1021.6490  K=10\n",
      "ER_sz100_sp0.0443_rp1.0_test100_1.pkl EPC0=4950.0000  EPC-del=3488.8635  Δ=-1461.1365  K=10\n",
      "ER_sz100_sp0.0443_rp1.0_test100_2.pkl EPC0=4755.4400  EPC-del=3410.5500  Δ=-1344.8900  K=10\n",
      "ER_sz100_sp0.0667_rp0.1_test100_0.pkl EPC0=89.1650  EPC-del=45.6120  Δ=-43.5530  K=10\n",
      "ER_sz100_sp0.0667_rp0.1_test100_1.pkl EPC0=91.3100  EPC-del=46.9125  Δ=-44.3975  K=10\n",
      "ER_sz100_sp0.0667_rp0.1_test100_2.pkl EPC0=83.0400  EPC-del=44.0055  Δ=-39.0345  K=10\n",
      "ER_sz100_sp0.0667_rp0.2_test100_0.pkl EPC0=832.0000  EPC-del=205.7940  Δ=-626.2060  K=10\n",
      "ER_sz100_sp0.0667_rp0.2_test100_1.pkl EPC0=889.3400  EPC-del=225.9765  Δ=-663.3635  K=10\n",
      "ER_sz100_sp0.0667_rp0.2_test100_2.pkl EPC0=936.7200  EPC-del=218.9385  Δ=-717.7815  K=10\n",
      "ER_sz100_sp0.0667_rp0.3_test100_0.pkl EPC0=2993.6100  EPC-del=1090.9485  Δ=-1902.6615  K=10\n",
      "ER_sz100_sp0.0667_rp0.3_test100_1.pkl EPC0=2385.6900  EPC-del=658.2465  Δ=-1727.4435  K=10\n",
      "ER_sz100_sp0.0667_rp0.3_test100_2.pkl EPC0=3274.2150  EPC-del=1442.3850  Δ=-1831.8300  K=10\n"
     ]
    },
    {
     "name": "stderr",
     "output_type": "stream",
     "text": [
      "sanity:  56%|█████▌    | 100/180 [00:03<00:01, 47.64it/s]"
     ]
    },
    {
     "name": "stdout",
     "output_type": "stream",
     "text": [
      "ER_sz100_sp0.0667_rp0.4_test100_0.pkl EPC0=4142.0700  EPC-del=2685.8475  Δ=-1456.2225  K=10\n",
      "ER_sz100_sp0.0667_rp0.4_test100_1.pkl EPC0=4003.8850  EPC-del=2480.3820  Δ=-1523.5030  K=10\n",
      "ER_sz100_sp0.0667_rp0.4_test100_2.pkl EPC0=4198.6400  EPC-del=2922.2100  Δ=-1276.4300  K=10\n",
      "ER_sz100_sp0.0667_rp0.5_test100_0.pkl EPC0=4584.0050  EPC-del=3154.1220  Δ=-1429.8830  K=10\n",
      "ER_sz100_sp0.0667_rp0.5_test100_1.pkl EPC0=4503.3600  EPC-del=3066.7500  Δ=-1436.6100  K=10\n"
     ]
    },
    {
     "name": "stderr",
     "output_type": "stream",
     "text": [
      "sanity:  61%|██████    | 109/180 [00:03<00:02, 30.29it/s]"
     ]
    },
    {
     "name": "stdout",
     "output_type": "stream",
     "text": [
      "ER_sz100_sp0.0667_rp0.5_test100_2.pkl EPC0=4600.9850  EPC-del=3309.0300  Δ=-1291.9550  K=10\n",
      "ER_sz100_sp0.0667_rp0.6_test100_0.pkl EPC0=4695.0700  EPC-del=3186.5715  Δ=-1508.4985  K=10\n",
      "ER_sz100_sp0.0667_rp0.6_test100_1.pkl EPC0=4705.5250  EPC-del=3301.4295  Δ=-1404.0955  K=10\n",
      "ER_sz100_sp0.0667_rp0.6_test100_2.pkl EPC0=4792.6750  EPC-del=3563.4510  Δ=-1229.2240  K=10\n",
      "ER_sz100_sp0.0667_rp0.7_test100_0.pkl EPC0=4845.8600  EPC-del=3565.8225  Δ=-1280.0375  K=10\n"
     ]
    },
    {
     "name": "stderr",
     "output_type": "stream",
     "text": [
      "sanity:  63%|██████▎   | 113/180 [00:03<00:02, 27.82it/s]"
     ]
    },
    {
     "name": "stdout",
     "output_type": "stream",
     "text": [
      "ER_sz100_sp0.0667_rp0.7_test100_1.pkl EPC0=4887.1950  EPC-del=3747.8790  Δ=-1139.3160  K=10\n",
      "ER_sz100_sp0.0667_rp0.7_test100_2.pkl EPC0=4831.0750  EPC-del=3503.4795  Δ=-1327.5955  K=10\n",
      "ER_sz100_sp0.0667_rp0.8_test100_0.pkl EPC0=4899.1900  EPC-del=3559.2525  Δ=-1339.9375  K=10\n",
      "ER_sz100_sp0.0667_rp0.8_test100_1.pkl EPC0=4936.2650  EPC-del=3644.0865  Δ=-1292.1785  K=10\n",
      "ER_sz100_sp0.0667_rp0.8_test100_2.pkl EPC0=4914.6650  EPC-del=3619.3905  Δ=-1295.2745  K=10\n"
     ]
    },
    {
     "name": "stderr",
     "output_type": "stream",
     "text": [
      "sanity:  65%|██████▌   | 117/180 [00:04<00:02, 26.30it/s]"
     ]
    },
    {
     "name": "stdout",
     "output_type": "stream",
     "text": [
      "ER_sz100_sp0.0667_rp0.9_test100_0.pkl EPC0=4922.5600  EPC-del=3575.2590  Δ=-1347.3010  K=10\n",
      "ER_sz100_sp0.0667_rp0.9_test100_1.pkl EPC0=4946.0250  EPC-del=3735.0045  Δ=-1211.0205  K=10\n",
      "ER_sz100_sp0.0667_rp0.9_test100_2.pkl EPC0=4922.9600  EPC-del=3394.9125  Δ=-1528.0475  K=10\n",
      "ER_sz100_sp0.0667_rp1.0_test100_0.pkl EPC0=4950.0000  EPC-del=3913.6680  Δ=-1036.3320  K=10\n",
      "ER_sz100_sp0.0667_rp1.0_test100_1.pkl EPC0=4950.0000  EPC-del=3921.1920  Δ=-1028.8080  K=10\n"
     ]
    },
    {
     "name": "stderr",
     "output_type": "stream",
     "text": [
      "sanity:  69%|██████▉   | 124/180 [00:04<00:02, 27.37it/s]"
     ]
    },
    {
     "name": "stdout",
     "output_type": "stream",
     "text": [
      "ER_sz100_sp0.0667_rp1.0_test100_2.pkl EPC0=4857.8600  EPC-del=3585.3300  Δ=-1272.5300  K=10\n",
      "SW_sz100_sp4_rp0.1_test100_0.pkl EPC0=30.2100  EPC-del=22.4685  Δ=-7.7415  K=10\n",
      "SW_sz100_sp4_rp0.1_test100_1.pkl EPC0=29.0000  EPC-del=21.6720  Δ=-7.3280  K=10\n",
      "SW_sz100_sp4_rp0.1_test100_2.pkl EPC0=29.7550  EPC-del=19.9170  Δ=-9.8380  K=10\n",
      "SW_sz100_sp4_rp0.2_test100_0.pkl EPC0=116.6100  EPC-del=55.9080  Δ=-60.7020  K=10\n",
      "SW_sz100_sp4_rp0.2_test100_1.pkl EPC0=119.6300  EPC-del=52.3845  Δ=-67.2455  K=10\n",
      "SW_sz100_sp4_rp0.2_test100_2.pkl EPC0=114.8000  EPC-del=55.6200  Δ=-59.1800  K=10\n"
     ]
    },
    {
     "name": "stderr",
     "output_type": "stream",
     "text": [
      "sanity:  73%|███████▎  | 132/180 [00:04<00:01, 30.03it/s]"
     ]
    },
    {
     "name": "stdout",
     "output_type": "stream",
     "text": [
      "SW_sz100_sp4_rp0.3_test100_0.pkl EPC0=473.6600  EPC-del=143.6220  Δ=-330.0380  K=10\n",
      "SW_sz100_sp4_rp0.3_test100_1.pkl EPC0=489.8150  EPC-del=134.3610  Δ=-355.4540  K=10\n",
      "SW_sz100_sp4_rp0.3_test100_2.pkl EPC0=467.6600  EPC-del=137.7045  Δ=-329.9555  K=10\n",
      "SW_sz100_sp4_rp0.4_test100_0.pkl EPC0=1917.9950  EPC-del=356.9850  Δ=-1561.0100  K=10\n",
      "SW_sz100_sp4_rp0.4_test100_1.pkl EPC0=1815.4300  EPC-del=361.6965  Δ=-1453.7335  K=10\n",
      "SW_sz100_sp4_rp0.4_test100_2.pkl EPC0=1882.7350  EPC-del=380.4390  Δ=-1502.2960  K=10\n",
      "SW_sz100_sp4_rp0.5_test100_0.pkl EPC0=3415.7650  EPC-del=938.7810  Δ=-2476.9840  K=10\n"
     ]
    },
    {
     "name": "stderr",
     "output_type": "stream",
     "text": [
      "sanity:  76%|███████▌  | 136/180 [00:04<00:01, 29.39it/s]"
     ]
    },
    {
     "name": "stdout",
     "output_type": "stream",
     "text": [
      "SW_sz100_sp4_rp0.5_test100_1.pkl EPC0=3413.2650  EPC-del=1256.5170  Δ=-2156.7480  K=10\n",
      "SW_sz100_sp4_rp0.5_test100_2.pkl EPC0=3437.0950  EPC-del=1176.2010  Δ=-2260.8940  K=10\n",
      "SW_sz100_sp4_rp0.6_test100_0.pkl EPC0=4294.5350  EPC-del=2201.7870  Δ=-2092.7480  K=10\n",
      "SW_sz100_sp4_rp0.6_test100_1.pkl EPC0=4262.8300  EPC-del=2386.2465  Δ=-1876.5835  K=10\n",
      "SW_sz100_sp4_rp0.6_test100_2.pkl EPC0=4216.4950  EPC-del=2210.4540  Δ=-2006.0410  K=10\n",
      "SW_sz100_sp4_rp0.7_test100_0.pkl EPC0=4695.3500  EPC-del=3151.3140  Δ=-1544.0360  K=10\n"
     ]
    },
    {
     "name": "stderr",
     "output_type": "stream",
     "text": [
      "sanity:  79%|███████▉  | 143/180 [00:04<00:01, 28.12it/s]"
     ]
    },
    {
     "name": "stdout",
     "output_type": "stream",
     "text": [
      "SW_sz100_sp4_rp0.7_test100_1.pkl EPC0=4669.3650  EPC-del=3087.7290  Δ=-1581.6360  K=10\n",
      "SW_sz100_sp4_rp0.7_test100_2.pkl EPC0=4733.5000  EPC-del=3114.8640  Δ=-1618.6360  K=10\n",
      "SW_sz100_sp4_rp0.8_test100_0.pkl EPC0=4865.0950  EPC-del=3405.0645  Δ=-1460.0305  K=10\n",
      "SW_sz100_sp4_rp0.8_test100_1.pkl EPC0=4862.4350  EPC-del=3262.2075  Δ=-1600.2275  K=10\n",
      "SW_sz100_sp4_rp0.8_test100_2.pkl EPC0=4847.5100  EPC-del=3317.8950  Δ=-1529.6150  K=10\n",
      "SW_sz100_sp4_rp0.9_test100_0.pkl EPC0=4931.6050  EPC-del=3559.1760  Δ=-1372.4290  K=10\n"
     ]
    },
    {
     "name": "stderr",
     "output_type": "stream",
     "text": [
      "sanity:  83%|████████▎ | 150/180 [00:05<00:01, 28.63it/s]"
     ]
    },
    {
     "name": "stdout",
     "output_type": "stream",
     "text": [
      "SW_sz100_sp4_rp0.9_test100_1.pkl EPC0=4929.6450  EPC-del=3515.4675  Δ=-1414.1775  K=10\n",
      "SW_sz100_sp4_rp0.9_test100_2.pkl EPC0=4929.9100  EPC-del=3463.7985  Δ=-1466.1115  K=10\n",
      "SW_sz100_sp4_rp1.0_test100_0.pkl EPC0=4950.0000  EPC-del=3917.6280  Δ=-1032.3720  K=10\n",
      "SW_sz100_sp4_rp1.0_test100_1.pkl EPC0=4950.0000  EPC-del=3917.2320  Δ=-1032.7680  K=10\n",
      "SW_sz100_sp4_rp1.0_test100_2.pkl EPC0=4950.0000  EPC-del=3915.2520  Δ=-1034.7480  K=10\n",
      "SW_sz100_sp5_rp0.1_test100_0.pkl EPC0=30.6250  EPC-del=21.0555  Δ=-9.5695  K=10\n",
      "SW_sz100_sp5_rp0.1_test100_1.pkl EPC0=30.4850  EPC-del=22.2120  Δ=-8.2730  K=10\n"
     ]
    },
    {
     "name": "stderr",
     "output_type": "stream",
     "text": [
      "sanity:  88%|████████▊ | 158/180 [00:05<00:00, 31.09it/s]"
     ]
    },
    {
     "name": "stdout",
     "output_type": "stream",
     "text": [
      "SW_sz100_sp5_rp0.1_test100_2.pkl EPC0=30.4850  EPC-del=22.3695  Δ=-8.1155  K=10\n",
      "SW_sz100_sp5_rp0.2_test100_0.pkl EPC0=114.1700  EPC-del=54.5760  Δ=-59.5940  K=10\n",
      "SW_sz100_sp5_rp0.2_test100_1.pkl EPC0=117.9000  EPC-del=53.6535  Δ=-64.2465  K=10\n",
      "SW_sz100_sp5_rp0.2_test100_2.pkl EPC0=119.8300  EPC-del=58.4505  Δ=-61.3795  K=10\n",
      "SW_sz100_sp5_rp0.3_test100_0.pkl EPC0=487.7050  EPC-del=145.8495  Δ=-341.8555  K=10\n",
      "SW_sz100_sp5_rp0.3_test100_1.pkl EPC0=509.3800  EPC-del=132.5430  Δ=-376.8370  K=10\n",
      "SW_sz100_sp5_rp0.3_test100_2.pkl EPC0=487.9750  EPC-del=136.4085  Δ=-351.5665  K=10\n"
     ]
    },
    {
     "name": "stderr",
     "output_type": "stream",
     "text": [
      "sanity:  92%|█████████▏| 166/180 [00:05<00:00, 30.49it/s]"
     ]
    },
    {
     "name": "stdout",
     "output_type": "stream",
     "text": [
      "SW_sz100_sp5_rp0.4_test100_0.pkl EPC0=1851.8050  EPC-del=318.0870  Δ=-1533.7180  K=10\n",
      "SW_sz100_sp5_rp0.4_test100_1.pkl EPC0=1809.4200  EPC-del=400.9095  Δ=-1408.5105  K=10\n",
      "SW_sz100_sp5_rp0.4_test100_2.pkl EPC0=1871.9850  EPC-del=374.0760  Δ=-1497.9090  K=10\n",
      "SW_sz100_sp5_rp0.5_test100_0.pkl EPC0=3415.1750  EPC-del=952.6320  Δ=-2462.5430  K=10\n",
      "SW_sz100_sp5_rp0.5_test100_1.pkl EPC0=3356.0850  EPC-del=880.0740  Δ=-2476.0110  K=10\n",
      "SW_sz100_sp5_rp0.5_test100_2.pkl EPC0=3486.3200  EPC-del=1193.0895  Δ=-2293.2305  K=10\n",
      "SW_sz100_sp5_rp0.6_test100_0.pkl EPC0=4255.8950  EPC-del=2374.2945  Δ=-1881.6005  K=10\n"
     ]
    },
    {
     "name": "stderr",
     "output_type": "stream",
     "text": [
      "sanity:  94%|█████████▍| 170/180 [00:05<00:00, 29.19it/s]"
     ]
    },
    {
     "name": "stdout",
     "output_type": "stream",
     "text": [
      "SW_sz100_sp5_rp0.6_test100_1.pkl EPC0=4159.8150  EPC-del=2230.6905  Δ=-1929.1245  K=10\n",
      "SW_sz100_sp5_rp0.6_test100_2.pkl EPC0=4250.8150  EPC-del=2278.0530  Δ=-1972.7620  K=10\n",
      "SW_sz100_sp5_rp0.7_test100_0.pkl EPC0=4659.0350  EPC-del=2874.0510  Δ=-1784.9840  K=10\n",
      "SW_sz100_sp5_rp0.7_test100_1.pkl EPC0=4698.6900  EPC-del=3193.1505  Δ=-1505.5395  K=10\n",
      "SW_sz100_sp5_rp0.7_test100_2.pkl EPC0=4645.7200  EPC-del=3035.2590  Δ=-1610.4610  K=10\n",
      "SW_sz100_sp5_rp0.8_test100_0.pkl EPC0=4852.9750  EPC-del=3348.0315  Δ=-1504.9435  K=10\n"
     ]
    },
    {
     "name": "stderr",
     "output_type": "stream",
     "text": [
      "sanity:  98%|█████████▊| 177/180 [00:06<00:00, 28.87it/s]"
     ]
    },
    {
     "name": "stdout",
     "output_type": "stream",
     "text": [
      "SW_sz100_sp5_rp0.8_test100_1.pkl EPC0=4841.6550  EPC-del=3243.8880  Δ=-1597.7670  K=10\n",
      "SW_sz100_sp5_rp0.8_test100_2.pkl EPC0=4851.8250  EPC-del=3440.3085  Δ=-1411.5165  K=10\n",
      "SW_sz100_sp5_rp0.9_test100_0.pkl EPC0=4936.8650  EPC-del=3441.6585  Δ=-1495.2065  K=10\n",
      "SW_sz100_sp5_rp0.9_test100_1.pkl EPC0=4942.9050  EPC-del=3628.2825  Δ=-1314.6225  K=10\n",
      "SW_sz100_sp5_rp0.9_test100_2.pkl EPC0=4933.0800  EPC-del=3507.8085  Δ=-1425.2715  K=10\n",
      "SW_sz100_sp5_rp1.0_test100_0.pkl EPC0=4950.0000  EPC-del=3826.1295  Δ=-1123.8705  K=10\n"
     ]
    },
    {
     "name": "stderr",
     "output_type": "stream",
     "text": [
      "sanity: 100%|██████████| 180/180 [00:06<00:00, 28.90it/s]"
     ]
    },
    {
     "name": "stdout",
     "output_type": "stream",
     "text": [
      "SW_sz100_sp5_rp1.0_test100_1.pkl EPC0=4950.0000  EPC-del=3915.6480  Δ=-1034.3520  K=10\n",
      "SW_sz100_sp5_rp1.0_test100_2.pkl EPC0=4950.0000  EPC-del=3835.9170  Δ=-1114.0830  K=10\n",
      "done.\n"
     ]
    },
    {
     "name": "stderr",
     "output_type": "stream",
     "text": [
      "\n"
     ]
    }
   ],
   "source": [
    "# 0. CONFIGURATION\n",
    "# ----------------------------------------------------------------------\n",
    "graphs_dir  = \"data/graphs/test_100\"\n",
    "labels_dir  = \"data/graphs_labels/test_100\"          # same sub-folder structure\n",
    "K           = 10                            # how many nodes to delete\n",
    "mc_samples  = 10_000                        # EPC Monte-Carlo samples\n",
    "\n",
    "# ----------------------------------------------------------------------\n",
    "# 1. HELPER: load graph + label file\n",
    "# ----------------------------------------------------------------------\n",
    "def load_graph_and_scores(pkl_path):\n",
    "    G   = pickle.load(open(pkl_path, \"rb\"))[\"graph\"]\n",
    "\n",
    "    # label file has the same stem plus '_labels.pt'\n",
    "    lbl_path = os.path.join(\n",
    "        labels_dir,\n",
    "        os.path.basename(pkl_path).replace(\".pkl\", \"_labels.pt\")\n",
    "    )\n",
    "    if not os.path.exists(lbl_path):\n",
    "        raise FileNotFoundError(f\"label file not found for {pkl_path}\")\n",
    "\n",
    "    # tensor shape [N], dtype=float\n",
    "    scores = torch.load(lbl_path)\n",
    "    # undo stabilisation: score = exp(label) - 1\n",
    "    # scores = log1_scores.exp() - 1.0\n",
    "\n",
    "    return G, scores\n",
    "\n",
    "# ----------------------------------------------------------------------\n",
    "# 2. MAIN LOOP\n",
    "# ----------------------------------------------------------------------\n",
    "for pkl in tqdm(sorted(glob.glob(os.path.join(graphs_dir, \"*.pkl\"))),\n",
    "                desc=\"sanity\"):\n",
    "\n",
    "    G, scores = load_graph_and_scores(pkl)\n",
    "    N         = G.number_of_nodes()\n",
    "\n",
    "    # baseline EPC (no deletions)\n",
    "    epc_0 = epc_mc_deleted(G.copy(), set(), num_samples=mc_samples)\n",
    "\n",
    "    # top-K indices by descending score\n",
    "    # print(scores)\n",
    "    topk   = scores.topk(K).indices.tolist()       # list[int]\n",
    "    epc_K  = epc_mc_deleted(G.copy(), set(topk), num_samples=mc_samples)\n",
    "\n",
    "    print(f\"{os.path.basename(pkl):<25}\"\n",
    "          f\" EPC0={epc_0:7.4f}  \"\n",
    "          f\"EPC-del={epc_K:7.4f}  \"\n",
    "          f\"Δ={epc_K-epc_0:+.4f}  \"\n",
    "          f\"K={K}\")\n",
    "\n",
    "print(\"done.\")"
   ]
  },
  {
   "cell_type": "code",
   "execution_count": null,
   "id": "fbd992e9",
   "metadata": {},
   "outputs": [],
   "source": []
  }
 ],
 "metadata": {
  "kernelspec": {
   "display_name": "research",
   "language": "python",
   "name": "python3"
  },
  "language_info": {
   "codemirror_mode": {
    "name": "ipython",
    "version": 3
   },
   "file_extension": ".py",
   "mimetype": "text/x-python",
   "name": "python",
   "nbconvert_exporter": "python",
   "pygments_lexer": "ipython3",
   "version": "3.12.3"
  }
 },
 "nbformat": 4,
 "nbformat_minor": 5
}<|MERGE_RESOLUTION|>--- conflicted
+++ resolved
@@ -5,28 +5,7 @@
    "execution_count": 2,
    "id": "ee59a00f",
    "metadata": {},
-<<<<<<< HEAD
    "outputs": [],
-=======
-   "outputs": [
-    {
-     "name": "stderr",
-     "output_type": "stream",
-     "text": [
-      "c:\\Users\\btugu\\Documents\\develop\\research\\Lib\\site-packages\\torch_geometric\\typing.py:68: UserWarning: An issue occurred while importing 'pyg-lib'. Disabling its usage. Stacktrace: Could not find module 'C:\\Users\\btugu\\Documents\\develop\\research\\Lib\\site-packages\\libpyg.pyd' (or one of its dependencies). Try using the full path with constructor syntax.\n",
-      "  warnings.warn(f\"An issue occurred while importing 'pyg-lib'. \"\n",
-      "c:\\Users\\btugu\\Documents\\develop\\research\\Lib\\site-packages\\torch_geometric\\typing.py:86: UserWarning: An issue occurred while importing 'torch-scatter'. Disabling its usage. Stacktrace: Could not find module 'C:\\Users\\btugu\\Documents\\develop\\research\\Lib\\site-packages\\torch_scatter\\_scatter_cuda.pyd' (or one of its dependencies). Try using the full path with constructor syntax.\n",
-      "  warnings.warn(f\"An issue occurred while importing 'torch-scatter'. \"\n",
-      "c:\\Users\\btugu\\Documents\\develop\\research\\Lib\\site-packages\\torch_geometric\\typing.py:97: UserWarning: An issue occurred while importing 'torch-cluster'. Disabling its usage. Stacktrace: Could not find module 'C:\\Users\\btugu\\Documents\\develop\\research\\Lib\\site-packages\\torch_cluster\\_grid_cuda.pyd' (or one of its dependencies). Try using the full path with constructor syntax.\n",
-      "  warnings.warn(f\"An issue occurred while importing 'torch-cluster'. \"\n",
-      "c:\\Users\\btugu\\Documents\\develop\\research\\Lib\\site-packages\\torch_geometric\\typing.py:113: UserWarning: An issue occurred while importing 'torch-spline-conv'. Disabling its usage. Stacktrace: Could not find module 'C:\\Users\\btugu\\Documents\\develop\\research\\Lib\\site-packages\\torch_spline_conv\\_basis_cuda.pyd' (or one of its dependencies). Try using the full path with constructor syntax.\n",
-      "  warnings.warn(\n",
-      "c:\\Users\\btugu\\Documents\\develop\\research\\Lib\\site-packages\\torch_geometric\\typing.py:124: UserWarning: An issue occurred while importing 'torch-sparse'. Disabling its usage. Stacktrace: Could not find module 'C:\\Users\\btugu\\Documents\\develop\\research\\Lib\\site-packages\\torch_sparse\\_convert_cuda.pyd' (or one of its dependencies). Try using the full path with constructor syntax.\n",
-      "  warnings.warn(f\"An issue occurred while importing 'torch-sparse'. \"\n"
-     ]
-    }
-   ],
->>>>>>> 4ae51a17
    "source": [
     "import os\n",
     "import random\n",
@@ -80,11 +59,10 @@
   },
   {
    "cell_type": "markdown",
-<<<<<<< HEAD
-   "id": "049f7f2b",
-   "metadata": {},
-   "source": [
-    "# 1. Dataset generation"
+   "id": "8e612d27",
+   "metadata": {},
+   "source": [
+    "# 0. EPC mc deleted"
    ]
   },
   {
@@ -197,23 +175,19 @@
    "cell_type": "code",
    "execution_count": 66,
    "id": "2bd1f231",
-=======
-   "id": "8e612d27",
->>>>>>> 4ae51a17
-   "metadata": {},
-   "source": [
-    "# 0. EPC mc deleted"
-   ]
-  },
-  {
-   "cell_type": "code",
-<<<<<<< HEAD
+   "metadata": {},
+   "outputs": [],
+   "source": [
+    "# generate_split('train',      train_sizes,   n_train, reliability_p)\n",
+    "# generate_split('val',        [100],         n_val, reliability_p=val_reliability_p)\n",
+    "# generate_split('test100',    [100],         n_test100, reliability_p)\n",
+    "generate_split('test_large', test_sizes[1:],n_test_large, reliability_p)"
+   ]
+  },
+  {
+   "cell_type": "code",
    "execution_count": 7,
    "id": "c2672607",
-=======
-   "execution_count": 3,
-   "id": "d829646b",
->>>>>>> 4ae51a17
    "metadata": {},
    "outputs": [],
    "source": [
@@ -322,7 +296,6 @@
   },
   {
    "cell_type": "code",
-<<<<<<< HEAD
    "execution_count": 47,
    "id": "1d94bb9a",
    "metadata": {},
@@ -394,10 +367,6 @@
    "cell_type": "code",
    "execution_count": 8,
    "id": "0d75e883",
-=======
-   "execution_count": 41,
-   "id": "68d0192b",
->>>>>>> 4ae51a17
    "metadata": {},
    "outputs": [],
    "source": [
@@ -583,258 +552,8 @@
    ]
   },
   {
-   "cell_type": "markdown",
-   "id": "049f7f2b",
-   "metadata": {},
-   "source": [
-    "# 1. Dataset generation"
-   ]
-  },
-  {
-   "cell_type": "code",
-   "execution_count": 2,
-   "id": "182f32d8",
-   "metadata": {},
-   "outputs": [],
-   "source": [
-    "structural_params = {\n",
-    "    'ER': {'p': [0.0443, 0.0667]},\n",
-    "    'BA': {'m': [2, 3]},\n",
-    "    'SW': {'beta': [4, 5]}\n",
-    "}\n",
-    "train_sizes   = [20, 50, 80]\n",
-    "test_sizes    = [100, 200, 300, 500]\n",
-    "reliability_p = [i/10 for i in range(1, 11)]  # 0.1, 0.2, ..., 1.0\n",
-    "val_reliability_p = [0.15, 0.35, 0.55, 0.75, 0.95]  # for validation set\n",
-    "\n",
-    "n_train     = 3\n",
-    "n_val       = 6\n",
-    "n_test100   = 3\n",
-    "n_test_large = 2\n",
-    "\n",
-    "base_dir     = 'data'\n",
-    "graphs_dir   = os.path.join(base_dir, 'graphs')\n",
-    "labels_dir   = os.path.join(base_dir, 'labels')"
-   ]
-  },
-  {
-   "cell_type": "code",
-   "execution_count": 62,
-   "id": "7fcb37f1",
-   "metadata": {},
-   "outputs": [],
-   "source": [
-    "def make_split_dirs():\n",
-    "    for split in ['train', 'val', 'test100', 'test_large']:\n",
-    "        os.makedirs(os.path.join(graphs_dir, split), exist_ok=True)\n",
-    "        os.makedirs(os.path.join(labels_dir, split), exist_ok=True)\n",
-    "\n",
-    "make_split_dirs()"
-   ]
-  },
-  {
-   "cell_type": "code",
-   "execution_count": 63,
-   "id": "5ca1b4ec",
-   "metadata": {},
-   "outputs": [],
-   "source": [
-    "# --- Graph generation ---\n",
-    "def gen_graph(topo, size, s_param, rel_p, seed):\n",
-    "    random.seed(seed)\n",
-    "    if topo == 'ER':\n",
-    "        G = nx.erdos_renyi_graph(size, s_param, seed=seed)\n",
-    "    elif topo == 'BA':\n",
-    "        G = nx.barabasi_albert_graph(size, int(s_param), seed=seed)\n",
-    "    elif topo == 'SW':\n",
-    "        G = nx.watts_strogatz_graph(size, k=4, p=s_param, seed=seed)\n",
-    "    nx.set_edge_attributes(G, rel_p, 'p')\n",
-    "    # for u, v in G.edges():\n",
-    "    #     G[u][v]['p'] = rel_p\n",
-    "\n",
-    "    return G"
-   ]
-  },
-  {
-   "cell_type": "code",
-   "execution_count": 64,
-   "id": "778fd26d",
-   "metadata": {},
-   "outputs": [],
-   "source": [
-    "def save_graph(G, meta, idx, split):\n",
-    "    # save into corresponding split subfolder\n",
-    "    fname = f\"{meta['topo']}_sz{meta['size']}_sp{meta['s_param']}_rp{meta['rel_p']}_{split}_{idx}.pkl\"\n",
-    "    path = os.path.join(graphs_dir, split, fname)\n",
-    "    # ensure the directory exists\n",
-    "    dirpath = os.path.dirname(path)\n",
-    "    os.makedirs(dirpath, exist_ok=True)\n",
-    "    # if a directory with the same name exists, this will fail; remove or rename it first\n",
-    "    with open(path, 'wb') as f:\n",
-    "        pickle.dump({'graph': G, 'meta': meta}, f)"
-   ]
-  },
-  {
-   "cell_type": "code",
-   "execution_count": 65,
-   "id": "56d76874",
-   "metadata": {},
-   "outputs": [],
-   "source": [
-    "def generate_split(split, sizes, n_graphs, reliability_p):\n",
-    "    for topo, params in structural_params.items():\n",
-    "        key = list(params.keys())[0]\n",
-    "\n",
-    "        for s_param in params[key]:\n",
-    "            for size in sizes:\n",
-    "                for rel_p in reliability_p:\n",
-    "                    for i in range(n_graphs):\n",
-    "\n",
-    "                        seed = hash((topo, s_param, size, rel_p, split, i)) & 0xffffffff\n",
-    "                        G = gen_graph(topo, size, s_param, rel_p, seed)\n",
-    "                        meta = {'topo': topo, 'size': size, 's_param': s_param, 'rel_p': rel_p}\n",
-    "                        save_graph(G, meta, i, split)\n"
-   ]
-  },
-  {
-   "cell_type": "code",
-   "execution_count": 66,
-   "id": "2bd1f231",
-   "metadata": {},
-   "outputs": [],
-   "source": [
-    "# generate_split('train',      train_sizes,   n_train, reliability_p)\n",
-    "# generate_split('val',        [100],         n_val, reliability_p=val_reliability_p)\n",
-    "# generate_split('test100',    [100],         n_test100, reliability_p)\n",
-    "generate_split('test_large', test_sizes[1:],n_test_large, reliability_p)"
-   ]
-  },
-  {
-   "cell_type": "code",
-   "execution_count": null,
-   "id": "c2672607",
-   "metadata": {},
-   "outputs": [],
-   "source": []
-  },
-  {
-   "cell_type": "code",
-   "execution_count": null,
-   "id": "09b18a4b",
-   "metadata": {},
-   "outputs": [],
-   "source": [
-    "# --- Label generation  ---\n",
-    "def compute_labels(file_path, mc_samples=1_000):\n",
-    "\n",
-    "    data = pickle.load(open(file_path, 'rb'))\n",
-    "    G_orig = data['graph']\n",
-    "\n",
-    "    base = epc_mc_deleted(G_orig, set(), num_samples=mc_samples)\n",
-    "    \n",
-    "    n = G_orig.number_of_nodes()\n",
-    "    labels = torch.zeros(n)\n",
-    "\n",
-    "    for v in G_orig.nodes():\n",
-    "        # print(v)\n",
-    "        # print(type(set(v)))\n",
-    "        drop = epc_mc_deleted(G_orig, {v}, num_samples=mc_samples)\n",
-    "        labels[v] = base - drop\n",
-    "        \n",
-    "    # stabilise scale\n",
-    "    labels = torch.log1p(labels.clamp(min=0))\n",
-    "\n",
-    "    # save labels\n",
-    "    fname = os.path.basename(file_path).replace('.pkl', '_labels.pt')\n",
-    "    split = os.path.basename(os.path.dirname(file_path))\n",
-    "    save_path = os.path.join(labels_dir, split, fname)\n",
-    "    torch.save(labels, save_path)"
-   ]
-  },
-  {
-   "cell_type": "code",
-   "execution_count": 47,
-   "id": "1d94bb9a",
-   "metadata": {},
-   "outputs": [],
-   "source": [
-    "def greedy_cndp_epc_celf(\n",
-    "    G: nx.Graph,\n",
-    "    K: int,\n",
-    "    *,\n",
-    "    num_samples: int = 20_000,\n",
-    "    reuse_csr: Tuple = None,\n",
-    "    return_trace: bool = False,\n",
-    ") -> Union[Set[int], Tuple[Set[int], List[float]]]:\n",
-    "    \"\"\"Select **K** nodes that minimise EPC using CELF & Numba.\n",
-    "\n",
-    "    Parameters\n",
-    "    ----------\n",
-    "    return_trace : bool, default *False*\n",
-    "        If *True*, also return a list `[σ(S₁), σ(S₂), …]` where `S_i` is the\n",
-    "        prefix after deleting *i* nodes.  Useful for plots.\n",
-    "    \"\"\"\n",
-    "\n",
-    "    # CSR cache --------------------------------------------------------\n",
-    "    if reuse_csr is None:\n",
-    "        nodes, idx_of, indptr, indices, probs = nx_to_csr(G)\n",
-    "    else:\n",
-    "        nodes, idx_of, indptr, indices, probs = reuse_csr\n",
-    "    n = len(nodes)\n",
-    "\n",
-    "    deleted = np.zeros(n, dtype=np.bool_)\n",
-    "    current_sigma = epc_mc(indptr, indices, probs, deleted, num_samples)\n",
-    "\n",
-    "    pq: List[Tuple[float, int, int]] = []  # (-gain, v, last_round)\n",
-    "    gains = np.empty(n, dtype=np.float32)\n",
-    "\n",
-    "    for v in range(n):\n",
-    "        deleted[v] = True\n",
-    "        gains[v] = current_sigma - epc_mc(indptr, indices, probs, deleted, num_samples)\n",
-    "        deleted[v] = False\n",
-    "        heapq.heappush(pq, (-gains[v], v, 0))\n",
-    "\n",
-    "    S: Set[int] = set()\n",
-    "    trace: List[float] = []\n",
-    "    round_ = 0\n",
-    "\n",
-    "    trace.append(current_sigma)\n",
-    "\n",
-    "    while len(S) < K and pq:\n",
-    "        neg_gain, v, last = heapq.heappop(pq)\n",
-    "        if last == round_:\n",
-    "            # gain up‑to‑date → accept\n",
-    "            S.add(nodes[v])\n",
-    "            deleted[v] = True\n",
-    "            current_sigma += neg_gain  # add neg (= subtract gain)\n",
-    "            round_ += 1\n",
-    "            if return_trace:\n",
-    "                trace.append(current_sigma)\n",
-    "        else:\n",
-    "            # recompute gain lazily\n",
-    "            deleted[v] = True\n",
-    "            new_gain = current_sigma - epc_mc(indptr, indices, probs, deleted, num_samples)\n",
-    "            deleted[v] = False\n",
-    "            heapq.heappush(pq, (-new_gain, v, round_))\n",
-    "\n",
-    "    return (S, trace) if return_trace else S"
-   ]
-  },
-  {
-   "cell_type": "code",
-<<<<<<< HEAD
+   "cell_type": "code",
    "execution_count": 9,
-=======
-   "execution_count": null,
-   "id": "0d75e883",
-   "metadata": {},
-   "outputs": [],
-   "source": []
-  },
-  {
-   "cell_type": "code",
-   "execution_count": 64,
->>>>>>> 4ae51a17
    "id": "143e92b2",
    "metadata": {},
    "outputs": [],
